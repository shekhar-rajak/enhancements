## **Major Themes**

Kubernetes 1.7 is a milestone release that adds security, stateful application, and extensibility features motivated by widespread production use of Kubernetes.

Security enhancements in this release include encrypted secrets (alpha), network policy for pod-to-pod communication, the node authorizer to limit Kubelet access to API resources, and Kubelet client / server TLS certificate rotation (alpha).  

Major features for stateful applications include automated updates to StatefulSets, enhanced updates for DaemonSets, a burst mode for faster StatefulSets scaling, and (alpha) support for local storage.

Extensibility features include API aggregation (beta), CustomResourceDefinitions (beta) in favor of ThirdPartyResources, support for extensible admission controllers (alpha), pluggable cloud providers (alpha), and container runtime interface (CRI) enhancements.

## **Action Required Before Upgrading**

### Network

* NetworkPolicy has been promoted from extensions/v1beta1 to the new networking.k8s.io/v1 API group. The structure remains unchanged from the v1beta1 API. The net.beta.kubernetes.io/network-policy annotation on Namespaces (used to opt in to isolation) has been removed. Instead, isolation is now determined on a per-pod basis. A NetworkPolicy may target a pod for isolation by including the pod in its spec.podSelector. Targeted Pods accept the traffic specified in the respective NetworkPolicy (and nothing else). Pods not targeted by any NetworkPolicy accept all traffic by default. ([#39164](https://github.com/kubernetes/kubernetes/pull/39164), [@danwinship](https://github.com/danwinship))

	**Action Required:** When upgrading to Kubernetes 1.7 (and a [network plugin](https://kubernetes.io/docs/tasks/administer-cluster/declare-network-policy/) that supports the new NetworkPolicy v1 semantics), you should consider the following.

	The v1beta1 API used an annotation on Namespaces to activate the DefaultDeny policy for an entire Namespace. To activate default deny in the v1 API, you can create a NetworkPolicy that matches all Pods but does not allow any traffic:

    ```yaml
    kind: NetworkPolicy
    apiVersion: networking.k8s.io/v1
    metadata:
      name: default-deny
    spec:
      podSelector:
    ```

	This will ensure that Pods that aren't matched by any other NetworkPolicy will continue to be fully-isolated, as they were in v1beta1.

	In Namespaces that previously did not have the "DefaultDeny" annotation, you should delete any existing NetworkPolicy objects. These had no effect in the v1beta1 API, but with v1 semantics they might cause some traffic to be unintentionally blocked.


### Storage

* Alpha volume provisioning is removed and default storage class should be used instead. ([#44090](https://github.com/kubernetes/kubernetes/pull/44090), [@NickrenREN](https://github.com/NickrenREN))

* Portworx volume driver no longer has to run on the master. ([#45518](https://github.com/kubernetes/kubernetes/pull/45518), [@harsh-px](https://github.com/harsh-px))

* Default behavior in Cinder storageclass is changed. If availability is not specified, the zone is chosen by algorithm. It makes possible to spread stateful pods across many zones. ([#44798](https://github.com/kubernetes/kubernetes/pull/44798), [@zetaab](https://github.com/zetaab))

* PodSpecs containing parent directory references such as `..` (for example, `../bar`) in hostPath volume path or in volumeMount subpaths must be changed to the simple absolute path. Backsteps `..` are no longer allowed.([#47290](https://github.com/kubernetes/kubernetes/pull/47290), [@jhorwit2](https://github.com/jhorwit2)).


### API Machinery

* The Namespace API object no longer supports the deletecollection operation. ([#46407](https://github.com/kubernetes/kubernetes/pull/46407), [@liggitt](https://github.com/liggitt))

* The following alpha API groups were unintentionally enabled by default in previous releases, and will no longer be enabled by default in v1.8: ([#47690](https://github.com/kubernetes/kubernetes/pull/47690), [@caesarxuchao](https://github.com/caesarxuchao))

    * rbac.authorization.k8s.io/v1alpha1

    * settings.k8s.io/v1alpha1

    * If you wish to continue using them in v1.8, please enable them explicitly using the `--runtime-config` flag on the apiserver (for example, `--runtime-config="rbac.authorization.k8s.io/v1alpha1,settings.k8s.io/v1alpha1"`)

* `cluster/update-storage-objects.sh` now supports updating StorageClasses in etcd to storage.k8s.io/v1. You must do this prior to upgrading to 1.8. ([#46116](https://github.com/kubernetes/kubernetes/pull/46116), [@ncdc](https://github.com/ncdc))


### Controller Manager

* kube-controller-manager has dropped support for the `--insecure-experimental-approve-all-kubelet-csrs-for-group` flag. It is accepted in 1.7, but ignored. Instead, the csrapproving controller uses authorization checks to determine whether to approve certificate signing requests: ([#45619](https://github.com/kubernetes/kubernetes/pull/45619), [@mikedanese](https://github.com/mikedanese))

    * Before upgrading, users must ensure their controller manager will enable the csrapproving controller, create an RBAC ClusterRole and ClusterRoleBinding to approve CSRs for the same group, then upgrade. Example roles to enable the equivalent behavior can be found in the [TLS bootstrapping](https://kubernetes.io/docs/admin/kubelet-tls-bootstrapping/) documentation.


### kubectl (CLI)
* `kubectl create role` and  `kubectl create clusterrole`  invocations must be updated to specify multiple resource names as repeated  `--resource-name` arguments instead of comma-separated arguments to a single `--resource-name` argument. E.g. `--resource-name=x,y` must become `--resource-name x --resource-name y` ([#44950](https://github.com/kubernetes/kubernetes/pull/44950), [@xilabao](https://github.com/xilabao))

* `kubectl create rolebinding` and `kubectl create clusterrolebinding` invocations must be updated to  specify multiple subjects as repeated  `--user`, `--group`, or `--serviceaccount` arguments instead of comma-separated arguments to a single `--user`, `--group`, or `--serviceaccount`.  E.g. `--user=x,y` must become `--user x --user y`  ([#43903](https://github.com/kubernetes/kubernetes/pull/43903), [@xilabao](https://github.com/xilabao))


### kubeadm

* kubeadm: Modifications to cluster-internal resources installed by kubeadm will be overwritten when upgrading from v1.6 to v1.7. ([#47081](https://github.com/kubernetes/kubernetes/pull/47081), [@luxas](https://github.com/luxas))

* kubeadm deb/rpm packages: cAdvisor doesn't listen on `0.0.0.0:4194` without authentication/authorization because of the possible information leakage. The cAdvisor API can still be accessed via `https://{node-ip}:10250/stats/`, though. ([kubernetes/release#356](https://github.com/kubernetes/release/pull/356), [@luxas](https://github.com/luxas))


### Cloud Providers

* Azure: Container permissions for provisioned volumes have changed to private. If you have existing Azure volumes that were created by Kubernetes v1.6.0-v1.6.5, you should change the permissions on them manually. ([#47605](https://github.com/kubernetes/kubernetes/pull/47605), [@brendandburns](https://github.com/brendandburns))

* GKE/GCE: New and upgraded 1.7 GCE/GKE clusters no longer have an RBAC ClusterRoleBinding that grants the cluster-admin ClusterRole to the default service account in the kube-system Namespace. ([#46750](https://github.com/kubernetes/kubernetes/pull/46750), [@cjcullen](https://github.com/cjcullen)). If this permission is still desired, run the following command to explicitly grant it, either before or after upgrading to 1.7:
    ```
    kubectl create clusterrolebinding kube-system-default --serviceaccount=kube-system:default --clusterrole=cluster-admin
    ```

## **Known Issues**

Populated via [v1.7.x known issues / FAQ accumulator](https://github.com/kubernetes/kubernetes/issues/46733)

* The kube-apiserver discovery APIs (for example, `/apis`) return information about the API groups being served, and can change dynamically.
During server startup, prior to the server reporting healthy (via `/healthz`), not all API groups may be reported.
Wait for the server to report healthy (via `/healthz`) before depending on the information provided by the discovery APIs.
Additionally, since the information returned from the discovery APIs may change dynamically, a cache of the results should not be considered authoritative.
ETag support is planned in a future version to facilitate client caching.
([#47977](https://github.com/kubernetes/kubernetes/issues/47977), [#44957](https://github.com/kubernetes/kubernetes/issues/44957))

* The DaemonSet controller will evict running Pods that do not tolerate the NoSchedule taint if the taint is added to a Node.  There is an open PR ([#48189](https://github.com/kubernetes/kubernetes/pull/48189)) to resolve this issue, but as this issue also exists in 1.6, and as we do not wish to risk release stability by merging it directly prior to a release without sufficient testing, we have decided to defer merging the PR until the next point release for each minor version ([#48190](https://github.com/kubernetes/kubernetes/issues/48190)).

* Protobuf serialization does not distinguish between `[]` and `null`.
API fields previously capable of storing and returning either `[]` and `null` via JSON API requests (for example, the Endpoints `subsets` field)
can now store only `null` when created using the protobuf content-type or stored in etcd using protobuf serialization (the default in 1.6).
JSON API clients should tolerate `null` values for such fields, and treat `null` and `[]` as equivalent in meaning unless specifically documented otherwise for a particular field. ([#44593](https://github.com/kubernetes/kubernetes/issues/44593))

## **Deprecations**

### Cluster provisioning scripts
* cluster/ubuntu: Removed due to [deprecation](https://github.com/kubernetes/kubernetes/tree/master/cluster#cluster-configuration) and lack of maintenance. ([#44344](https://github.com/kubernetes/kubernetes/pull/44344), [@mikedanese](https://github.com/mikedanese))

* cluster/aws: Removed due to [deprecation](https://github.com/kubernetes/kubernetes/pull/38772) and lack of maintenance. ([#42196](https://github.com/kubernetes/kubernetes/pull/42196), [@zmerlynn](https://github.com/zmerlynn))


### Client libraries
* Swagger 1.2 spec (`/swaggerapi/*`) is deprecated. Please use OpenAPI instead.

### DaemonSet
* DaemonSet’s spec.templateGeneration has been deprecated.  ([#45924](https://github.com/kubernetes/kubernetes/pull/45924), [@janetkuo](https://github.com/janetkuo))

### kube-proxy
* In 1.7, the kube-proxy component has been converted to use a configuration file. The old flags still work in 1.7, but they are being deprecated and will be removed in a future release. Cluster administrators are advised to switch to using the configuration file, but no action is strictly necessary in 1.7. ([#34727](https://github.com/kubernetes/kubernetes/pull/34727), [@ncdc](https://github.com/ncdc))

### Namespace
* The Namespace API object no longer supports the deletecollection operation. ([#46407](https://github.com/kubernetes/kubernetes/pull/46407), [@liggitt](https://github.com/liggitt))


### Scheduling
* If you are using `AffinityInAnnotations=true` in `--feature-gates`, then the 1.7 release is your last opportunity to convert from specifying affinity/anti-affinity using the scheduler.alpha.kubernetes.io/affinity annotation on Pods, to using the Affinity field of PodSpec. Support for the alpha version of node and pod affinity (which uses the scheduler.alpha.kubernetes.io/affinity annotations on Pods) is going away **in Kubernetes 1.8** (not this release, but the next release). If you have not enabled AffinityInAnnotations=true in `--feature-gates`, then this change does not affect you.

## **Notable Features**

Features for this release were tracked via the use of the [kubernetes/features](https://github.com/kubernetes/features) issues repo. Each Feature issue is owned by a Special Interest Group from [kubernetes/community](https://github.com/kubernetes/community)

## Kubefed

* Deprecate the `--secret-name` flag from `kubefed join`, instead generating the secret name arbitrarily. ([#42513](https://github.com/kubernetes/kubernetes/pull/42513), [@perotinus](https://github.com/perotinus))


### **Kubernetes API**
#### User Provided Extensions
* [beta] ThirdPartyResource is deprecated. Please migrate to the successor, CustomResourceDefinition. For more information, see [Custom Resources](https://kubernetes.io/docs/concepts/api-extension/custom-resources/) and [Migrate a ThirdPartyResource to CustomResourceDefinition](https://kubernetes.io/docs/tasks/access-kubernetes-api/migrate-third-party-resource/).

* [beta] User-provided apiservers can be aggregated (served along with) the rest of the Kubernetes API. See [Extending the Kubernetes API with the aggregation layer](https://kubernetes.io/docs/concepts/api-extension/apiserver-aggregation/), [Configure the aggregation layer](https://kubernetes.io/docs/tasks/access-kubernetes-api/configure-aggregation-layer/), and [Setup an extension API server](https://kubernetes.io/docs/tasks/access-kubernetes-api/setup-extension-api-server/).

* [alpha] Adding admissionregistration API group which enables dynamic registration of initializers and external admission webhooks. ([#46294](https://github.com/kubernetes/kubernetes/pull/46294), [@caesarxuchao](https://github.com/caesarxuchao))


### **Application Deployment**
#### StatefulSet
* [beta] StatefulSet supports [RollingUpdate](https://kubernetes.io/docs/concepts/workloads/controllers/statefulset/#rolling-updates) and [OnDelete](https://kubernetes.io/docs/concepts/workloads/controllers/statefulset/#on-delete) update strategies.

* [alpha] StatefulSet authors should be able to relax the [ordering](https://kubernetes.io/docs/concepts/workloads/controllers/statefulset/#orderedready-pod-management) and [parallelism](https://kubernetes.io/docs/concepts/workloads/controllers/statefulset/#parallel-pod-management) policies for software that can safely support rapid, out-of-order changes.

#### DaemonSet
* [beta] DaemonSet supports history and rollback. See [Performing a Rollback on a DaemonSet](https://kubernetes.io/docs/tasks/manage-daemon/rollback-daemon-set/).

#### Deployments
* [beta] Deployments uses a hashing collision avoidance mechanism that ensures new rollouts will not block on hashing collisions anymore. ([kubernetes/features#287](https://github.com/kubernetes/features/issues/287))

#### PodDisruptionBudget
* [beta] PodDisruptionBudget has a new field MaxUnavailable, which allows users to specify the maximum number of disruptions that can be tolerated during eviction. For more information, see [Pod Disruptions](https://kubernetes.io/docs/concepts/workloads/pods/disruptions/) and [Specifying a Disruption Budget for your Application](https://kubernetes.io/docs/tasks/run-application/configure-pdb/).


### **Security**
#### Admission Control
* [alpha] Add [extensible external admission control](https://kubernetes.io/docs/admin/extensible-admission-controllers/).

#### TLS Bootstrapping
* [alpha] Rotation of the server TLS certificate on the kubelet. See [TLS bootstrapping - approval controller](https://kubernetes.io/docs/admin/kubelet-tls-bootstrapping/#approval-controller).

* [alpha] Rotation of the client TLS certificate on the kubelet. See [TLS bootstrapping - kubelet configuration](https://kubernetes.io/docs/admin/kubelet-tls-bootstrapping/#kubelet-configuration).

* [beta] [Kubelet TLS Bootstrap](https://kubernetes.io/docs/admin/kubelet-tls-bootstrapping/#kubelet-configuration)

#### Audit Logging
* [alpha] Advanced Auditing enhances the Kubernetes API [audit logging](https://kubernetes.io/docs/tasks/debug-application-cluster/audit/#audit-logs) capabilities through a customizable policy, pluggable audit backends, and richer audit data.

#### Encryption at Rest
* [alpha] Encrypt secrets stored in etcd. For more information, see [Securing a Cluster](https://kubernetes.io/docs/tasks/administer-cluster/securing-a-cluster/) and [Encrypting data at rest](https://kubernetes.io/docs/tasks/administer-cluster/encrypt-data/).

#### Node Authorization
* [beta] A new Node authorization mode and NodeRestriction admission plugin, when used in combination, limit nodes' access to specific APIs, so that they may only modify their own Node API object, only modify Pod objects bound to themselves, and only retrieve secrets and configmaps referenced by pods bound to themselves. See [Using Node Authorization](https://kubernetes.io/docs/admin/authorization/node/) for more information.


### **Application Autoscaling**
#### Horizontal Pod Autoscaler
* [alpha] [HPA Status Conditions](https://kubernetes.io/docs/tasks/run-application/horizontal-pod-autoscale-walkthrough/#appendix-horizontal-pod-autoscaler-status-conditions).


### **Cluster Lifecycle**
#### kubeadm
* [alpha] Manual [upgrades for kubeadm from v1.6 to v1.7](https://kubernetes.io/docs/tasks/administer-cluster/kubeadm-upgrade-1-7/). Automated upgrades ([kubernetes/features#296](https://github.com/kubernetes/features/issues/296)) are targeted for v1.8.

#### Cloud Provider Support
* [alpha] Improved support for out-of-tree and out-of-process cloud providers, a.k.a pluggable cloud providers. See [Build and Run cloud-controller-manager](https://kubernetes.io/docs/tasks/administer-cluster/running-cloud-controller) documentation.


### **Cluster Federation**
#### Placement Policy
* [alpha] The federation-apiserver now supports a SchedulingPolicy admission controller that enables policy-based control over placement of federated resources. For more information, see [Set up placement policies in Federation](https://kubernetes.io/docs/tasks/federation/set-up-placement-policies-federation/).

#### Cluster Selection
* [alpha] Federation [ClusterSelector annotation](https://kubernetes.io/docs/tasks/administer-federation/cluster/#clusterselector-annotation) to direct objects to federated clusters with matching labels.


### **Instrumentation**
#### Core Metrics API
* [alpha] Introduces a lightweight monitoring component for serving the core resource metrics API used by the Horizontal Pod Autoscaler and other components ([kubernetes/features#271](https://github.com/kubernetes/features/issues/271))


### **Internationalization**

* Add Traditional Chinese translation for kubectl ([#46559](https://github.com/kubernetes/kubernetes/pull/46559), [@warmchang](https://github.com/warmchang))

* Add Japanese translation for kubectl ([#46756](https://github.com/kubernetes/kubernetes/pull/46756), [@girikuncoro](https://github.com/girikuncoro))

* Add Simplified Chinese translation for kubectl ([#45573](https://github.com/kubernetes/kubernetes/pull/45573), [@shiywang](https://github.com/shiywang))

### **kubectl (CLI)**
* Features

  * `kubectl logs` supports specifying a container name when using label selectors ([#44282](https://github.com/kubernetes/kubernetes/pull/44282), [@derekwaynecarr](https://github.com/derekwaynecarr))

  * `kubectl rollout` supports undo and history for DaemonSet ([#46144](https://github.com/kubernetes/kubernetes/pull/46144), [@janetkuo](https://github.com/janetkuo))

  * `kubectl rollout` supports status and history for StatefulSet  ([#46669](https://github.com/kubernetes/kubernetes/pull/46669), [@kow3ns](https://github.com/kow3ns)).

  * Implement `kubectl get controllerrevisions` ([#46655](https://github.com/kubernetes/kubernetes/pull/46655), [@janetkuo](https://github.com/janetkuo))

  * `kubectl create clusterrole` supports `--non-resource-url` ([#45809](https://github.com/kubernetes/kubernetes/pull/45809), [@CaoShuFeng](https://github.com/CaoShuFeng))

  * `kubectl logs` and `kubectl attach` support specifying a wait timeout with `--pod-running-timeout`

  *  ([#41813](https://github.com/kubernetes/kubernetes/pull/41813), [@shiywang](https://github.com/shiywang))

  * New commands

    * Add `kubectl config rename-context` ([#46114](https://github.com/kubernetes/kubernetes/pull/46114), [@arthur0](https://github.com/arthur0))

    * Add `kubectl apply edit-last-applied` subcommand ([#42256](https://github.com/kubernetes/kubernetes/pull/42256), [@shiywang](https://github.com/shiywang))

  * Strategic Merge Patch

    * Reference docs now display the patch type and patch merge key used by `kubectl apply` to merge and identify unique elements in arrays.

      * `kubectl edit` and `kubectl apply` will keep the ordering of elements in merged lists ([#45980](https://github.com/kubernetes/kubernetes/pull/45980), [@mengqiy](https://github.com/mengqiy))

      * New patch directive (retainKeys) to specifying clearing fields missing from the request ([#44597](https://github.com/kubernetes/kubernetes/pull/44597), [@mengqiy](https://github.com/mengqiy))

      * Open API now includes strategic merge patch tags (previously only in go struct tags) ([#44121](https://github.com/kubernetes/kubernetes/pull/44121), [@mbohlool](https://github.com/mbohlool))

  * Plugins

      * Introduces the ability to extend kubectl by adding third-party plugins. Developer preview, please refer to the documentation for instructions about how to use it. ([#37499](https://github.com/kubernetes/kubernetes/pull/37499), [@fabianofranz](https://github.com/fabianofranz))

      * Added support for a hierarchy of kubectl plugins (a tree of plugins as children of other plugins). ([#45981](https://github.com/kubernetes/kubernetes/pull/45981), [@fabianofranz](https://github.com/fabianofranz))

      * Added exported env vars to kubectl plugins so that plugin developers have access to global flags, namespace, the plugin descriptor and the full path to the caller binary.

  * Enhancement

    * `kubectl auth can-i` now supports non-resource URLs ([#46432](https://github.com/kubernetes/kubernetes/pull/46432), [@CaoShuFeng](https://github.com/CaoShuFeng))

    * `kubectl set selector` and `kubectl set subject` no longer print "running in local/dry-run mode..." at the top.  The output can now be piped and interpretted as yaml or json ([#46507](https://github.com/kubernetes/kubernetes/pull/46507), [@bboreham](https://github.com/bboreham))

    * When using an in-cluster client with an empty configuration, the `--namespace` flag is now honored ([#46299](https://github.com/kubernetes/kubernetes/pull/46299), [@ncdc](https://github.com/ncdc))

    * The help message for missingResourceError is now generic ([#45582](https://github.com/kubernetes/kubernetes/pull/45582), [@CaoShuFeng](https://github.com/CaoShuFeng))

    * `kubectl taint node` now supports label selectors ([#44740](https://github.com/kubernetes/kubernetes/pull/44740), [@ravisantoshgudimetla](https://github.com/ravisantoshgudimetla))

    * `kubectl proxy --www` now logs a warning when the dir is invalid  ([#44952](https://github.com/kubernetes/kubernetes/pull/44952), [@CaoShuFeng](https://github.com/CaoShuFeng))

    * `kubectl taint` output has been enhanced with the operation ([#43171](https://github.com/kubernetes/kubernetes/pull/43171), [@ravisantoshgudimetla](https://github.com/ravisantoshgudimetla))

    * kubectl `--user` and `--cluster` now support completion ([#44251](https://github.com/kubernetes/kubernetes/pull/44251), [@superbrothers](https://github.com/superbrothers))

    * `kubectl config use-context` now supports completion ([#42336](https://github.com/kubernetes/kubernetes/pull/42336), [@superbrothers](https://github.com/superbrothers))

    * `kubectl version` now supports `--output` ([#39858](https://github.com/kubernetes/kubernetes/pull/39858), [@alejandroEsc](https://github.com/alejandroEsc))

		* `kubectl create configmap` has a new option `--from-env-file` that populates a configmap from file which follows a key=val format for each line. ([#38882](https://github.com/kubernetes/kubernetes/pull/38882), [@fraenkel](https://github.com/fraenkel))

		* `kubectl create secret` has a new option `--from-env-file` that populates a configmap from file which follows a key=val format for each line.

  * Printing/describe

    * Print conditions of RC/RS in `kubectl describe` command. ([#44710](https://github.com/kubernetes/kubernetes/pull/44710), [@xiangpengzhao](https://github.com/xiangpengzhao))

    * Improved output on `kubectl get` and `kubectl describe` for generic objects. ([#44222](https://github.com/kubernetes/kubernetes/pull/44222), [@fabianofranz](https://github.com/fabianofranz))

    * In `kubectl describe`, find controllers with ControllerRef, instead of showing the original creator. ([#42849](https://github.com/kubernetes/kubernetes/pull/42849), [@janetkuo](https://github.com/janetkuo))

		* `kubectl version` has new flag --output (=json or yaml) allowing result of the command to be parsed in either json format or yaml. ([#39858](https://github.com/kubernetes/kubernetes/pull/39858), [@alejandroEsc](https://github.com/alejandroEsc))


  * Bug fixes

    * Fix some false negatives in detection of meaningful conflicts during strategic merge patch with maps and lists. ([#43469](https://github.com/kubernetes/kubernetes/pull/43469), [@enisoc](https://github.com/enisoc))

		* Fix false positive "meaningful conflict" detection for strategic merge patch with integer values. ([#44788](https://github.com/kubernetes/kubernetes/pull/44788), [@enisoc](https://github.com/enisoc))

		* Restored the ability of kubectl running inside a pod to consume resource files specifying a different namespace than the one the pod is running in. ([#44862](https://github.com/kubernetes/kubernetes/pull/44862), [@liggitt](https://github.com/liggitt))

    * Kubectl commands run inside a pod using a kubeconfig file now use the namespace specified in the kubeconfig file, instead of using the pod namespace. If no kubeconfig file is used, or the kubeconfig does not specify a namespace, the pod namespace is still used as a fallback. ([#44570](https://github.com/kubernetes/kubernetes/pull/44570), [@liggitt](https://github.com/liggitt))

    * Fixed `kubectl cluster-info` dump to support multi-container pod. ([#44088](https://github.com/kubernetes/kubernetes/pull/44088), [@xingzhou](https://github.com/xingzhou))

    * Kubectl will print a warning when deleting the current context ([#42538](https://github.com/kubernetes/kubernetes/pull/42538), [@adohe](https://github.com/adohe))

    * Fix VolumeClaims/capacity in `kubectl describe statefulsets` output. ([#47573](https://github.com/kubernetes/kubernetes/pull/47573), [@k82cn](https://github.com/k82cn))

		* Fixed the output of kubectl taint node command with minor improvements. ([#43171](https://github.com/kubernetes/kubernetes/pull/43171), [@ravisantoshgudimetla](https://github.com/ravisantoshgudimetla))


### **Networking**
#### Network Policy
* [stable] [NetworkPolicy](https://kubernetes.io/docs/concepts/services-networking/network-policies/) promoted to GA.
  * Additionally adds short name "netpol" for networkpolicies ([#42241](https://github.com/kubernetes/kubernetes/pull/42241), [@xiangpengzhao](https://github.com/xiangpengzhao))


#### Load Balancing
* [stable] Source IP Preservation - change Cloud load-balancer strategy to health-checks and respond to health check only on nodes that host pods for the service. See [Create an External Load Balancer - Preserving the client source IP](https://kubernetes.io/docs/tasks/access-application-cluster/create-external-load-balancer/#preserving-the-client-source-ip).
  Two annotations have been promoted to API fields:

  * Service.Spec.ExternalTrafficPolicy was 'service.beta.kubernetes.io/external-traffic' annotation.

  * Service.Spec.HealthCheckNodePort was 'service.beta.kubernetes.io/healthcheck-nodeport' annotation.

### **Node Components**
#### Container Runtime Interface
* [alpha] CRI validation testing, which provides a test framework and a suite of tests to validate that the CRI server implementation meets all the requirements. This allows the CRI runtime developers to verify that their runtime conforms to CRI, without needing to set up Kubernetes components or run Kubernetes end-to-end tests. ([docs](https://github.com/kubernetes/community/blob/master/contributors/devel/cri-validation.md) and [release notes](https://github.com/kubernetes-incubator/cri-tools/releases/tag/v0.1)) ([kubernetes/features#292](https://github.com/kubernetes/features/issues/292))

* [alpha] Adds support of container metrics in CRI ([docs PR](https://github.com/kubernetes/community/pull/742)) ([kubernetes/features#290](https://github.com/kubernetes/features/issues/290))

* [alpha] Integration with [containerd] (https://github.com/containerd/containerd) , which supports basic pod lifecycle and image management. ([docs](https://github.com/kubernetes-incubator/cri-containerd/blob/master/README.md) and [release notes](https://github.com/kubernetes-incubator/cri-containerd/releases/tag/v0.1.0)) ([kubernetes/features#286](https://github.com/kubernetes/features/issues/286))

* [GA] The Docker-CRI implementation is GA. The legacy, non-CRI Docker integration has been completely removed.

* [beta] [CRI-O](https://github.com/kubernetes-incubator/cri-o) v1.0.0-alpha.0. It has passed all e2e tests. ([release notes](https://github.com/kubernetes-incubator/cri-o/releases/tag/v1.0.0-alpha.0))

* [beta] [Frakti](https://github.com/kubernetes/frakti) v1.0. It has passed all node conformance tests. ([release notes](https://github.com/kubernetes/frakti/releases/tag/v1.0))



### **Scheduling**
#### Scheduler Extender
* [alpha] Support for delegating pod binding to a scheduler extender ([kubernetes/features#270](https://github.com/kubernetes/features/issues/270))

### **Storage**
#### Local Storage
* [alpha] This feature adds capacity isolation support for local storage at node, container, and volume levels. See updated [Reserve Compute Resources for System Daemons](https://kubernetes.io/docs/tasks/administer-cluster/reserve-compute-resources/) documentation.

* [alpha] Make locally attached (non-network attached) storage available as a persistent volume source. For more information, see [Storage Volumes - local](https://kubernetes.io/docs/concepts/storage/volumes/#local).

#### Volume Plugins
* [stable] Volume plugin for StorageOS provides highly-available cluster-wide persistent volumes from local or attached node storage. See [Persistent Volumes - StorageOS](https://kubernetes.io/docs/concepts/storage/persistent-volumes/#storageos) and [Storage Volumes - StorageOS](https://kubernetes.io/docs/concepts/storage/volumes/#storageos).

#### Metrics
* [stable] Add support for cloudprovider metrics for storage API calls. See [Controller manager metrics](https://kubernetes.io/docs/concepts/cluster-administration/controller-metrics/) for more information.

### **Other notable changes**

#### API Machinery

* The protobuf serialization of API objects has been updated to store maps in a predictable order to ensure that the representation of that object does not change when saved into etcd. This prevents the same object from being seen as being modified, even when no values have changed. ([#47701](https://github.com/kubernetes/kubernetes/pull/47701), [@smarterclayton](https://github.com/smarterclayton))

* API resource discovery now includes the singularName used to refer to the resource. ([#43312](https://github.com/kubernetes/kubernetes/pull/43312), [@deads2k](https://github.com/deads2k))

* Enhance the garbage collection admission plugin so that a user who doesn't have delete permission of the owning object cannot modify the blockOwnerDeletion field of existing ownerReferences, or add new ownerReferences with blockOwnerDeletion=true ([#43876](https://github.com/kubernetes/kubernetes/pull/43876), [@caesarxuchao](https://github.com/caesarxuchao))

* The Kubernetes API server now exits if it encounters a networking failure (e.g. the networking interface hosting its address goes away) to allow a process manager (systemd/kubelet/etc) to react to the problem. Previously the server would log the failure and try again to bind to its configured address:port. ([#42272](https://github.com/kubernetes/kubernetes/pull/42272), [@marun](https://github.com/marun))

* Exec and portforward actions over SPDY now properly handle redirects sent by the Kubelet ([#44451](https://github.com/kubernetes/kubernetes/pull/44451), [@ncdc](https://github.com/ncdc))

* The proxy subresource APIs for nodes, services, and pods now support the HTTP PATCH method. ([#44929](https://github.com/kubernetes/kubernetes/pull/44929), [@liggitt](https://github.com/liggitt))

* The Categories []string field on discovered API resources represents the list of group aliases (e.g. "all") that each resource belongs to. ([#43338](https://github.com/kubernetes/kubernetes/pull/43338), [@fabianofranz](https://github.com/fabianofranz))

* [alpha] The Kubernetes API supports retrieving tabular output for API resources via a new mime-type application/json;as=Table;v=v1alpha1;g=meta.k8s.io. The returned object (if the server supports it) will be of type meta.k8s.io/v1alpha1 with Table, and contain column and row information related to the resource. Each row will contain information about the resource - by default it will be the object metadata, but callers can add the ?includeObject=Object query parameter and receive the full object. In the future kubectl will use this to retrieve the results of `kubectl get`. ([#40848](https://github.com/kubernetes/kubernetes/pull/40848), [@smarterclayton](https://github.com/smarterclayton))

* The Prometheus metrics for the kube-apiserver for tracking incoming API requests and latencies now return the subresource label for correctly attributing the type of API call. ([#46354](https://github.com/kubernetes/kubernetes/pull/46354), [@smarterclayton](https://github.com/smarterclayton))

* The behavior of some watch calls to the server when filtering on fields was incorrect. If watching objects with a filter, when an update was made that no longer matched the filter a DELETE event was correctly sent. However, the object that was returned by that delete was not the (correct) version before the update, but instead, the newer version. That meant the new object was not matched by the filter. This was a regression from behavior between cached watches on the server side and uncached watches, and thus broke downstream API clients. ([#46223](https://github.com/kubernetes/kubernetes/pull/46223), [@smarterclayton](https://github.com/smarterclayton))

* OpenAPI spec is now available in protobuf binary and gzip format (with ETag support) ([#45836](https://github.com/kubernetes/kubernetes/pull/45836), [@mbohlool](https://github.com/mbohlool))

* Updating apiserver to return UID of the deleted resource. Clients can use this UID to verify that the resource was deleted or waiting for finalizers. ([#45600](https://github.com/kubernetes/kubernetes/pull/45600), [@nikhiljindal](https://github.com/nikhiljindal))

* Fix incorrect conflict errors applying strategic merge patches to resources. ([#43871](https://github.com/kubernetes/kubernetes/pull/43871), [@liggitt](https://github.com/liggitt))

* Fix init container status reporting when active deadline is exceeded. ([#46305](https://github.com/kubernetes/kubernetes/pull/46305), [@sjenning](https://github.com/sjenning))

* Moved qos to api.helpers. ([#44906](https://github.com/kubernetes/kubernetes/pull/44906), [@k82cn](https://github.com/k82cn))

* Fix issue with the resource quota controller causing add quota to be resynced at the wrong ([#45685](https://github.com/kubernetes/kubernetes/pull/45685), [@derekwaynecarr](https://github.com/derekwaynecarr))

* Added Group/Version/Kind and Action extension to OpenAPI Operations ([#44787](https://github.com/kubernetes/kubernetes/pull/44787), [@mbohlool](https://github.com/mbohlool))

* Make clear that meta.KindToResource is only a guess ([#45272](https://github.com/kubernetes/kubernetes/pull/45272), [@sttts](https://github.com/sttts))

* Add APIService conditions ([#43301](https://github.com/kubernetes/kubernetes/pull/43301), [@deads2k](https://github.com/deads2k))

* Create and push a docker image for the cloud-controller-manager ([#45154](https://github.com/kubernetes/kubernetes/pull/45154), [@luxas](https://github.com/luxas))

* Deprecated Binding objects in 1.7. ([#47041](https://github.com/kubernetes/kubernetes/pull/47041), [@k82cn](https://github.com/k82cn))

* Adds the Categories []string field to API resources, which represents the list of group aliases (e.g. "all") that every resource belongs to. ([#43338](https://github.com/kubernetes/kubernetes/pull/43338), [@fabianofranz](https://github.com/fabianofranz))


#### Admission plugin
* OwnerReferencesPermissionEnforcement admission plugin ignores pods/status. ([#45747](https://github.com/kubernetes/kubernetes/pull/45747), [@derekwaynecarr](https://github.com/derekwaynecarr))


* Ignored mirror pods in PodPreset admission plugin. ([#45958](https://github.com/kubernetes/kubernetes/pull/45958), [@k82cn](https://github.com/k82cn))

#### API Machinery
* The protobuf serialization of API objects has been updated to store maps in a predictable order to ensure that the representation of that object does not change when saved into etcd. This prevents the same object from being seen as being modified, even when no values have changed. ([#47701](https://github.com/kubernetes/kubernetes/pull/47701), [@smarterclayton](https://github.com/smarterclayton))

* API resource discovery now includes the singularName used to refer to the resource. ([#43312](https://github.com/kubernetes/kubernetes/pull/43312), [@deads2k](https://github.com/deads2k))

* Enhance the garbage collection admission plugin so that a user who doesn't have delete permission of the owning object cannot modify the blockOwnerDeletion field of existing ownerReferences, or add new ownerReferences with blockOwnerDeletion=true ([#43876](https://github.com/kubernetes/kubernetes/pull/43876), [@caesarxuchao](https://github.com/caesarxuchao))

* Exec and portforward actions over SPDY now properly handle redirects sent by the Kubelet ([#44451](https://github.com/kubernetes/kubernetes/pull/44451), [@ncdc](https://github.com/ncdc))

* The proxy subresource APIs for nodes, services, and pods now support the HTTP PATCH method. ([#44929](https://github.com/kubernetes/kubernetes/pull/44929), [@liggitt](https://github.com/liggitt))

* The Categories []string field on discovered API resources represents the list of group aliases (e.g. "all") that each resource belongs to. ([#43338](https://github.com/kubernetes/kubernetes/pull/43338), [@fabianofranz](https://github.com/fabianofranz))

* [alpha] The Kubernetes API supports retrieving tabular output for API resources via a new mime-type application/json;as=Table;v=v1alpha1;g=meta.k8s.io. The returned object (if the server supports it) will be of type meta.k8s.io/v1alpha1 with Table, and contain column and row information related to the resource. Each row will contain information about the resource - by default it will be the object metadata, but callers can add the ?includeObject=Object query parameter and receive the full object. In the future kubectl will use this to retrieve the results of `kubectl get`. ([#40848](https://github.com/kubernetes/kubernetes/pull/40848), [@smarterclayton](https://github.com/smarterclayton))

* The behavior of some watch calls to the server when filtering on fields was incorrect. If watching objects with a filter, when an update was made that no longer matched the filter a DELETE event was correctly sent. However, the object that was returned by that delete was not the (correct) version before the update, but instead, the newer version. That meant the new object was not matched by the filter. This was a regression from behavior between cached watches on the server side and uncached watches, and thus broke downstream API clients. ([#46223](https://github.com/kubernetes/kubernetes/pull/46223), [@smarterclayton](https://github.com/smarterclayton))

* OpenAPI spec is now available in protobuf binary and gzip format (with ETag support) ([#45836](https://github.com/kubernetes/kubernetes/pull/45836), [@mbohlool](https://github.com/mbohlool))

* Updating apiserver to return UID of the deleted resource. Clients can use this UID to verify that the resource was deleted or waiting for finalizers. ([#45600](https://github.com/kubernetes/kubernetes/pull/45600), [@nikhiljindal](https://github.com/nikhiljindal))

* Fix incorrect conflict errors applying strategic merge patches to resources. ([#43871](https://github.com/kubernetes/kubernetes/pull/43871), [@liggitt](https://github.com/liggitt))

* Fix init container status reporting when active deadline is exceeded. ([#46305](https://github.com/kubernetes/kubernetes/pull/46305), [@sjenning](https://github.com/sjenning))

* Moved qos to api.helpers. ([#44906](https://github.com/kubernetes/kubernetes/pull/44906), [@k82cn](https://github.com/k82cn))

* Fix issue with the resource quota controller causing add quota to be resynced at the wrong ([#45685](https://github.com/kubernetes/kubernetes/pull/45685), [@derekwaynecarr](https://github.com/derekwaynecarr))

* Added Group/Version/Kind and Action extension to OpenAPI Operations ([#44787](https://github.com/kubernetes/kubernetes/pull/44787), [@mbohlool](https://github.com/mbohlool))

* Make clear that meta.KindToResource is only a guess ([#45272](https://github.com/kubernetes/kubernetes/pull/45272), [@sttts](https://github.com/sttts))

* Add APIService conditions ([#43301](https://github.com/kubernetes/kubernetes/pull/43301), [@deads2k](https://github.com/deads2k))

* Create and push a docker image for the cloud-controller-manager ([#45154](https://github.com/kubernetes/kubernetes/pull/45154), [@luxas](https://github.com/luxas))

* Deprecated Binding objects in 1.7. ([#47041](https://github.com/kubernetes/kubernetes/pull/47041), [@k82cn](https://github.com/k82cn))

* Adds the Categories []string field to API resources, which represents the list of group aliases (e.g. "all") that every resource belongs to. ([#43338](https://github.com/kubernetes/kubernetes/pull/43338), [@fabianofranz](https://github.com/fabianofranz))

* `--service-account-lookup` now defaults to true, requiring the Secret API object containing the token to exist in order for a service account token to be valid. This enables service account tokens to be revoked by deleting the Secret object containing the token. ([#44071](https://github.com/kubernetes/kubernetes/pull/44071), [@liggitt](https://github.com/liggitt))

* API Registration is now in beta. ([#45247](https://github.com/kubernetes/kubernetes/pull/45247), [@mbohlool](https://github.com/mbohlool))

* The Kubernetes API server now exits if it encounters a networking failure (e.g. the networking interface hosting its address goes away) to allow a process manager (systemd/kubelet/etc) to react to the problem. Previously the server would log the failure and try again to bind to its configured address:port. ([#42272](https://github.com/kubernetes/kubernetes/pull/42272), [@marun](https://github.com/marun))

* The Prometheus metrics for the kube-apiserver for tracking incoming API requests and latencies now return the subresource label for correctly attributing the type of API call. ([#46354](https://github.com/kubernetes/kubernetes/pull/46354), [@smarterclayton](https://github.com/smarterclayton))

* kube-apiserver now drops unneeded path information if an older version of Windows kubectl sends it. ([#44421](https://github.com/kubernetes/kubernetes/pull/44421), [@mml](https://github.com/mml))


#### Application autoscaling
* Make "upscale forbidden window" and "downscale forbidden window"  duration configurable in arguments of kube-controller-manager. ([#42101](https://github.com/kubernetes/kubernetes/pull/42101), [@Dmitry1987](https://github.com/Dmitry1987))

#### Application Deployment
* StatefulSetStatus now tracks replicas, readyReplicas, currentReplicas, and updatedReplicas. The semantics of replicas is now consistent with DaemonSet and ReplicaSet, and readyReplicas has the semantics that replicas did prior to 1.7 ([#46669](https://github.com/kubernetes/kubernetes/pull/46669), [@kow3ns](https://github.com/kow3ns)).

* ControllerRevision type has been added for StatefulSet and DaemonSet history. Clients should not depend on the stability of this type as it may change, as necessary, in future releases to support StatefulSet and DaemonSet update and rollback. We enable this type as we do with beta features, because StatefulSet update and DaemonSet update are enabled. ([#45867](https://github.com/kubernetes/kubernetes/pull/45867), [@kow3ns](https://github.com/kow3ns))

* PodDisruptionBudget now uses ControllerRef to decide which controller owns a given Pod, so it doesn't get confused by controllers with overlapping selectors. ([#45003](https://github.com/kubernetes/kubernetes/pull/45003), [@krmayankk](https://github.com/krmayankk))

* Deployments are updated to use (1) a more stable hashing algorithm (fnv) than the previous one (adler) and (2) a hashing collision avoidance mechanism that will ensure new rollouts will not block on hashing collisions anymore. ([#44774](https://github.com/kubernetes/kubernetes/pull/44774), [@kargakis](https://github.com/kargakis))([kubernetes/features#287](https://github.com/kubernetes/features/issues/287))

* Deployments and DaemonSets rollouts are considered complete when all of the desired replicas are updated and available. This change affects `kubectl rollout status` and Deployment condition. ([#44672](https://github.com/kubernetes/kubernetes/pull/44672), [@kargakis](https://github.com/kargakis))

* Job controller now respects ControllerRef to avoid fighting over Pods. ([#42176](https://github.com/kubernetes/kubernetes/pull/42176), [@enisoc](https://github.com/enisoc))

* CronJob controller now respects ControllerRef to avoid fighting with other controllers. ([#42177](https://github.com/kubernetes/kubernetes/pull/42177), [@enisoc](https://github.com/enisoc))

#### Cluster Autoscaling
* Cluster Autoscaler 0.6. More information available [here](https://github.com/kubernetes/autoscaler/blob/master/cluster-autoscaler/README.md).

* cluster-autoscaler: Fix duplicate writing of logs. ([#45017](https://github.com/kubernetes/kubernetes/pull/45017), [@MaciekPytel](https://github.com/MaciekPytel))


#### Cloud Provider Enhancement

* AWS:

  * New 'service.beta.kubernetes.io/aws-load-balancer-extra-security-groups' Service annotation to specify extra Security Groups to be added to ELB created by AWS cloudprovider ([#45268](https://github.com/kubernetes/kubernetes/pull/45268), [@redbaron](https://github.com/redbaron))

  * Clean up blackhole routes when using kubenet ([#47572](https://github.com/kubernetes/kubernetes/pull/47572), [@justinsb](https://github.com/justinsb))

  * Maintain a cache of all instances, to fix problem with > 200 nodes with ELBs ([#47410](https://github.com/kubernetes/kubernetes/pull/47410), [@justinsb](https://github.com/justinsb))

  * Avoid spurious ELB listener recreation - ignore case when matching protocol ([#47391](https://github.com/kubernetes/kubernetes/pull/47391), [@justinsb](https://github.com/justinsb))

  * Allow configuration of a single security group for ELBs ([#45500](https://github.com/kubernetes/kubernetes/pull/45500), [@nbutton23](https://github.com/nbutton23))

  * Remove check that forces loadBalancerSourceRanges to be 0.0.0.0/0. ([#38636](https://github.com/kubernetes/kubernetes/pull/38636), [@dhawal55](https://github.com/dhawal55))

	* Allow setting KubernetesClusterID or KubernetesClusterTag in combination with VPC. ([#42512](https://github.com/kubernetes/kubernetes/pull/42512), [@scheeles](https://github.com/scheeles))

	* Start recording cloud provider metrics for AWS ([#43477](https://github.com/kubernetes/kubernetes/pull/43477), [@gnufied](https://github.com/gnufied))

	* AWS: Batch DescribeInstance calls with nodeNames to 150 limit, to stay within AWS filter limits. ([#47516](https://github.com/kubernetes/kubernetes/pull/47516), [@gnufied](https://github.com/gnufied))

	* AWS: Process disk attachments even with duplicate NodeNames ([#47406](https://github.com/kubernetes/kubernetes/pull/47406), [@justinsb](https://github.com/justinsb))

  * Allow configuration of a single security group for ELBs ([#45500](https://github.com/kubernetes/kubernetes/pull/45500), [@nbutton23](https://github.com/nbutton23))

  * Fix support running the master with a different AWS account or even on a different cloud provider than the nodes. ([#44235](https://github.com/kubernetes/kubernetes/pull/44235), [@mrIncompetent](https://github.com/mrIncompetent))

  * Support node port health check ([#43585](https://github.com/kubernetes/kubernetes/pull/43585), [@foolusion](https://github.com/foolusion))

  * Support for ELB tagging by users ([#45932](https://github.com/kubernetes/kubernetes/pull/45932), [@lpabon](https://github.com/lpabon))

* Azure:

  * Add support for UDP ports ([#45523](https://github.com/kubernetes/kubernetes/pull/45523), [@colemickens](https://github.com/colemickens))

  * Fix support for multiple loadBalancerSourceRanges ([#45523](https://github.com/kubernetes/kubernetes/pull/45523), [@colemickens](https://github.com/colemickens))

  * Support the Service spec's sessionAffinity ([#45523](https://github.com/kubernetes/kubernetes/pull/45523), [@colemickens](https://github.com/colemickens))

	* Added exponential backoff to Azure cloudprovider ([#46660](https://github.com/kubernetes/kubernetes/pull/46660), [@jackfrancis](https://github.com/jackfrancis))

  * Add support for bring-your-own ip address for Services on Azure ([#42034](https://github.com/kubernetes/kubernetes/pull/42034), [@brendandburns](https://github.com/brendandburns))

  * Add support for Azure internal load balancer ([#43510](https://github.com/kubernetes/kubernetes/pull/43510), [@karataliu](https://github.com/karataliu))

	* Client poll duration is now 5 seconds ([#43699](https://github.com/kubernetes/kubernetes/pull/43699), [@colemickens](https://github.com/colemickens))

	* Azure plugin for client auth ([#43987](https://github.com/kubernetes/kubernetes/pull/43987), [@cosmincojocar](https://github.com/cosmincojocar))


* GCP:

  * Bump GLBC version to 0.9.5 - fixes [loss of manually modified GCLB health check settings](https://github.com/kubernetes/kubernetes/issues/47559) upon upgrade from pre-1.6.4 to either 1.6.4 or 1.6.5. ([#47567](https://github.com/kubernetes/kubernetes/pull/47567), [@nicksardo](https://github.com/nicksardo))

  * [beta] Support creation of GCP Internal Load Balancers from Service objects ([#46663](https://github.com/kubernetes/kubernetes/pull/46663), [@nicksardo](https://github.com/nicksardo))

  * GCE installs will now avoid IP masquerade for all RFC-1918 IP blocks, rather than just 10.0.0.0/8. This means that clusters can be created in 192.168.0.0./16 and 172.16.0.0/12 while preserving the container IPs (which would be lost before). ([#46473](https://github.com/kubernetes/kubernetes/pull/46473), [@thockin](https://github.com/thockin))

  * The Calico version included in kube-up for GCE has been updated to v2.2. ([#38169](https://github.com/kubernetes/kubernetes/pull/38169), [@caseydavenport](https://github.com/caseydavenport))

	* ip-masq-agent is now on by default for GCE ([#47794](https://github.com/kubernetes/kubernetes/pull/47794), [@dnardo](https://github.com/dnardo))

  * Add ip-masq-agent addon to the addons folder which is used in GCE if `--non-masquerade-cidr` is set to 0/0 ([#46038](https://github.com/kubernetes/kubernetes/pull/46038), [@dnardo](https://github.com/dnardo))

  * Enable kubelet csr bootstrap in GCE/GKE ([#40760](https://github.com/kubernetes/kubernetes/pull/40760), [@mikedanese](https://github.com/mikedanese))

  * Adds support for allocation of pod IPs via IP aliases. ([#42147](https://github.com/kubernetes/kubernetes/pull/42147), [@bowei](https://github.com/bowei))

	* gce kube-up: The Node authorization mode and NodeRestriction admission controller are now enabled ([#46796](https://github.com/kubernetes/kubernetes/pull/46796), [@mikedanese](https://github.com/mikedanese))

	* Tokens retrieved from Google Cloud with application default credentials will not be cached if the client fails authorization ([#46694](https://github.com/kubernetes/kubernetes/pull/46694), [@matt-tyler](https://github.com/matt-tyler))

	* Add metrics to all major gce operations {latency, errors} ([#44510](https://github.com/kubernetes/kubernetes/pull/44510), [@bowei](https://github.com/bowei))

	    * The new metrics are:

	    * cloudprovider_gce_api_request_duration_seconds{request, region, zone}

	    * cloudprovider_gce_api_request_errors{request, region, zone}

	    * request is the specific function that is used.

	    * region is the target region (Will be "<n/a>" if not applicable)

	    * zone is the target zone (Will be "<n/a>" if not applicable)

	    * Note: this fixes some issues with the previous implementation of metrics for disks:

	      * Time duration tracked was of the initial API call, not the entire operation.

	      * Metrics label tuple would have resulted in many independent histograms stored, one for each disk. (Did not aggregate well).

  * Fluentd now tolerates all NoExecute Taints when run in gcp configuration. ([#45715](https://github.com/kubernetes/kubernetes/pull/45715), [@gmarek](https://github.com/gmarek))

	* Taints support in gce/salt startup scripts. ([#47632](https://github.com/kubernetes/kubernetes/pull/47632), [@mwielgus](https://github.com/mwielgus))

	* GCE installs will now avoid IP masquerade for all RFC-1918 IP blocks, rather than just 10.0.0.0/8. This means that clusters can ([#46473](https://github.com/kubernetes/kubernetes/pull/46473), [@thockin](https://github.com/thockin)) be created in 192.168.0.0./16 and 172.16.0.0/12 while preserving the container IPs (which would be lost before).

	* Support running Ubuntu image on GCE node ([#44744](https://github.com/kubernetes/kubernetes/pull/44744), [@yguo0905](https://github.com/yguo0905))

  * The gce metadata server can now be hidden behind a proxy, hiding the kubelet's token. ([#45565](https://github.com/kubernetes/kubernetes/pull/45565), [@Q-Lee](https://github.com/Q-Lee))

* OpenStack:

    * Fix issue during LB creation where ports were incorrectly assigned to a floating IP ([#44387](https://github.com/kubernetes/kubernetes/pull/44387), [@jamiehannaford](https://github.com/jamiehannaford))

    * Openstack cinder v1/v2/auto API support ([#40423](https://github.com/kubernetes/kubernetes/pull/40423), [@mkutsevol](https://github.com/mkutsevol))

    * OpenStack clusters can now specify whether worker nodes are assigned a floating IP ([#42638](https://github.com/kubernetes/kubernetes/pull/42638), [@jamiehannaford](https://github.com/jamiehannaford))


* vSphere:

  * Fix volume detach on node failure. ([#45569](https://github.com/kubernetes/kubernetes/pull/45569), [@divyenpatel](https://github.com/divyenpatel))

  * Report same Node IP as both internal and external. ([#45201](https://github.com/kubernetes/kubernetes/pull/45201), [@abrarshivani](https://github.com/abrarshivani))

  * Filter out IPV6 node addresses. ([#45181](https://github.com/kubernetes/kubernetes/pull/45181), [@BaluDontu](https://github.com/BaluDontu))

  * Fix fetching of VM UUID on Ubuntu 16.04 and Fedora. ([#45311](https://github.com/kubernetes/kubernetes/pull/45311), [@divyenpatel](https://github.com/divyenpatel))


#### Cluster Provisioning
* Juju:

  * Add Kubernetes 1.6 support to Juju charms ([#44500](https://github.com/kubernetes/kubernetes/pull/44500), [@Cynerva](https://github.com/Cynerva))

    * Add metric collection to charms for autoscaling

    * Update kubernetes-e2e charm to fail when test suite fails

    * Update Juju charms to use snaps

    * Add registry action to the kubernetes-worker charm

    * Add support for kube-proxy cluster-cidr option to kubernetes-worker charm

    * Fix kubernetes-master charm starting services before TLS certs are saved

    * Fix kubernetes-worker charm failures in LXD

    * Fix stop hook failure on kubernetes-worker charm

    * Fix handling of juju kubernetes-worker.restart-needed state

    * Fix nagios checks in charms

  * Enable GPU mode if GPU hardware detected ([#43467](https://github.com/kubernetes/kubernetes/pull/43467), [@tvansteenburgh](https://github.com/tvansteenburgh))

  * Fix ceph-secret type to kubernetes.io/rbd in kubernetes-master charm ([#44635](https://github.com/kubernetes/kubernetes/pull/44635), [@Cynerva](https://github.com/Cynerva))

  * Disallows installation of upstream docker from PPA in the Juju kubernetes-worker charm. ([#44681](https://github.com/kubernetes/kubernetes/pull/44681), [@wwwtyro](https://github.com/wwwtyro))

  * Resolves juju vsphere hostname bug showing only a single node in a scaled node-pool. ([#44780](https://github.com/kubernetes/kubernetes/pull/44780), [@chuckbutler](https://github.com/chuckbutler))

  * Fixes a bug in the kubernetes-worker Juju charm code that attempted to give kube-proxy more than one api endpoint. ([#44677](https://github.com/kubernetes/kubernetes/pull/44677), [@wwwtyro](https://github.com/wwwtyro))

  * Added CIFS PV support for Juju Charms ([#45117](https://github.com/kubernetes/kubernetes/pull/45117), [@chuckbutler](https://github.com/chuckbutler))

  * Fixes juju kubernetes master: 1. Get certs from a dead leader. 2. Append tokens. ([#43620](https://github.com/kubernetes/kubernetes/pull/43620), [@ktsakalozos](https://github.com/ktsakalozos))

  * kubernetes-master juju charm properly detects etcd-scale events and reconfigures appropriately. ([#44967](https://github.com/kubernetes/kubernetes/pull/44967), [@chuckbutler](https://github.com/chuckbutler))

 	* Use correct option name in the kubernetes-worker layer registry action ([#44921](https://github.com/kubernetes/kubernetes/pull/44921), [@jacekn](https://github.com/jacekn))

	* Send dns details only after cdk-addons are configured ([#44945](https://github.com/kubernetes/kubernetes/pull/44945), [@ktsakalozos](https://github.com/ktsakalozos))

	* Added support to the pause action in the kubernetes-worker charm for new flag `--delete-local-data` ([#44931](https://github.com/kubernetes/kubernetes/pull/44931), [@chuckbutler](https://github.com/chuckbutler))

	* Add namespace-{list, create, delete} actions to the kubernetes-master layer ([#44277](https://github.com/kubernetes/kubernetes/pull/44277), [@jacekn](https://github.com/jacekn))

	* Using http2 in kubeapi-load-balancer to fix `kubectl exec` uses ([#43625](https://github.com/kubernetes/kubernetes/pull/43625), [@mbruzek](https://github.com/mbruzek))


  * Don't append :443 to registry domain in the kubernetes-worker layer registry action ([#45550](https://github.com/kubernetes/kubernetes/pull/45550), [@jacekn](https://github.com/jacekn))

* kubeadm

  * Enable the Node Authorizer/Admission plugin in v1.7 ([#46879](https://github.com/kubernetes/kubernetes/pull/46879), [@luxas](https://github.com/luxas))

  * Users can now pass extra parameters to etcd in a kubeadm cluster ([#42246](https://github.com/kubernetes/kubernetes/pull/42246), [@jamiehannaford](https://github.com/jamiehannaford))

  * Make kubeadm use the new CSR approver in v1.7 ([#46864](https://github.com/kubernetes/kubernetes/pull/46864), [@luxas](https://github.com/luxas))

  * Allow enabling multiple authorization modes at the same time ([#42557](https://github.com/kubernetes/kubernetes/pull/42557), [@xilabao](https://github.com/xilabao))

  * add proxy client-certs to kube-apiserver to allow it to proxy aggregated api servers ([#43715](https://github.com/kubernetes/kubernetes/pull/43715), [@deads2k](https://github.com/deads2k))* CentOS provider

* hyperkube

  * The hyperkube image has been slimmed down and no longer includes addon manifests and other various scripts. These were introduced for the now removed docker-multinode setup system. ([#44555](https://github.com/kubernetes/kubernetes/pull/44555), [@luxas](https://github.com/luxas))

* Support secure etcd cluster for centos provider. ([#42994](https://github.com/kubernetes/kubernetes/pull/42994), [@Shawyeok](https://github.com/Shawyeok))

* Update to kube-addon-manager:v6.4-beta.2: kubectl v1.6.4 and refreshed base images ([#47389](https://github.com/kubernetes/kubernetes/pull/47389), [@ixdy](https://github.com/ixdy))

* Remove Initializers from admission-control in kubernetes-master charm for pre-1.7 ([#46987](https://github.com/kubernetes/kubernetes/pull/46987), [@Cynerva](https://github.com/Cynerva))

* Added state guards to the idle_status messaging in the kubernetes-master charm to make deployment faster on initial deployment. ([#47183](https://github.com/kubernetes/kubernetes/pull/47183), [@chuckbutler](https://github.com/chuckbutler))

#### Cluster federation
* Features:

  * Adds annotations to all Federation objects created by kubefed. ([#42683](https://github.com/kubernetes/kubernetes/pull/42683), [@perotinus](https://github.com/perotinus))

	* Mechanism of adding `federation domain maps` to kube-dns deployment via `--federations` flag is superseded by adding/updating `federations` key in `kube-system/kube-dns` configmap. If user is using kubefed tool to join cluster federation, adding federation domain maps to kube-dns is already taken care by `kubefed join` and does not need further action.

	* Prints out status updates when running `kubefed init` ([#41849](https://github.com/kubernetes/kubernetes/pull/41849), [@perotinus](https://github.com/perotinus))

	* `kubefed init` now supports overriding the default etcd image name with the `--etcd-image` parameter. ([#46247](https://github.com/kubernetes/kubernetes/pull/46247), [@marun](https://github.com/marun))

	* kubefed will now configure NodeInternalIP as the federation API server endpoint when NodeExternalIP is unavailable for federation API servers exposed as NodePort services ([#46960](https://github.com/kubernetes/kubernetes/pull/46960), [@lukaszo](https://github.com/lukaszo))

	* Automate configuring nameserver in cluster-dns for CoreDNS provider ([#42895](https://github.com/kubernetes/kubernetes/pull/42895), [@shashidharatd](https://github.com/shashidharatd))

	* A new controller for managing DNS records is introduced which can be optionally disabled to enable third party components to manage DNS records for federated services. ([#450354](https://github.com/kubernetes/kubernetes/pull/45034), [@shashidharatd(https://github.com/shashidharatd)])

  * Remove the `--secret-name` flag from `kubefed join`, instead generating the secret name arbitrarily. ([#42513](https://github.com/kubernetes/kubernetes/pull/42513), [@perotinus](https://github.com/perotinus))

  *  Use StorageClassName for etcd pvc ([#46323](https://github.com/kubernetes/kubernetes/pull/46323), [@marun](https://github.com/marun))

* Bug fixes:

	* Allow disabling federation controllers through override args ([#44209](https://github.com/kubernetes/kubernetes/pull/44209), [@irfanurrehman](https://github.com/irfanurrehman))

	* Kubefed: Use service accounts instead of the user's credentials when accessing joined clusters' API servers. ([#42042](https://github.com/kubernetes/kubernetes/pull/42042), [@perotinus](https://github.com/perotinus))

	* Avoid panic if route53 fields are nil ([#44380](https://github.com/kubernetes/kubernetes/pull/44380), [@justinsb](https://github.com/justinsb))


#### Credential provider
* add rancher credential provider ([#40160](https://github.com/kubernetes/kubernetes/pull/40160), [@wlan0](https://github.com/wlan0))

#### Information for Kubernetes clients (openapi, swagger, client-go)
* Features:

  * Add Host field to TCPSocketAction ([#42902](https://github.com/kubernetes/kubernetes/pull/42902), [@louyihua](https://github.com/louyihua))

	* Add the ability to lock on ConfigMaps to support HA for self hosted components ([#42666](https://github.com/kubernetes/kubernetes/pull/42666), [@timothysc](https://github.com/timothysc))

	* validateClusterInfo: use clientcmdapi.NewCluster() ([#44221](https://github.com/kubernetes/kubernetes/pull/44221), [@ncdc](https://github.com/ncdc))

	* OpenAPI spec is now available in protobuf binary and gzip format (with ETag support) ([#45836](https://github.com/kubernetes/kubernetes/pull/45836), [@mbohlool](https://github.com/mbohlool))

	* HostAliases is now parsed with hostAliases json keys to be in line with the feature's name. ([#47512](https://github.com/kubernetes/kubernetes/pull/47512), [@rickypai](https://github.com/rickypai))

	* Add redirect support to SpdyRoundTripper ([#44451](https://github.com/kubernetes/kubernetes/pull/44451), [@ncdc](https://github.com/ncdc))

	* Duplicate recurring Events now include the latest event's Message string ([#46034](https://github.com/kubernetes/kubernetes/pull/46034), [@kensimon](https://github.com/kensimon))

* Bug fixes:

  * Fix serialization of EnforceNodeAllocatable ([#44606](https://github.com/kubernetes/kubernetes/pull/44606), [@ivan4th](https://github.com/ivan4th))

	* Use OS-specific libs when computing client User-Agent in kubectl, etc. ([#44423](https://github.com/kubernetes/kubernetes/pull/44423), [@monopole](https://github.com/monopole))


#### Instrumentation
* Bumped Heapster to v1.4.0. More details about the release https://github.com/kubernetes/heapster/releases/tag/v1.4.0

* Fluentd manifest pod is no longer created on non-registered master when creating clusters using kube-up.sh. ([#44721](https://github.com/kubernetes/kubernetes/pull/44721), [@piosz](https://github.com/piosz))

* Stackdriver cluster logging now deploys a new component to export Kubernetes events. ([#46700](https://github.com/kubernetes/kubernetes/pull/46700), [@crassirostris](https://github.com/crassirostris))

* Stackdriver Logging deployment exposes metrics on node port 31337 when enabled. ([#47402](https://github.com/kubernetes/kubernetes/pull/47402), [@crassirostris](https://github.com/crassirostris))

* Upgrade Elasticsearch Addon to v5.4.0 ([#45589](https://github.com/kubernetes/kubernetes/pull/45589), [@it-svit](https://github.com/it-svit))

#### Internal storage layer
* prevent pods/status from touching ownerreferences ([#45826](https://github.com/kubernetes/kubernetes/pull/45826), [@deads2k](https://github.com/deads2k))

* Ensure that autoscaling/v1 is the preferred version for API discovery when autoscaling/v2alpha1 is enabled. ([#45741](https://github.com/kubernetes/kubernetes/pull/45741), [@DirectXMan12](https://github.com/DirectXMan12))

* The proxy subresource APIs for nodes, services, and pods now support the HTTP PATCH method. ([#44929](https://github.com/kubernetes/kubernetes/pull/44929), [@liggitt](https://github.com/liggitt))

* Fluentd now tolerates all NoExecute Taints when run in gcp configuration. ([#45715](https://github.com/kubernetes/kubernetes/pull/45715), [@gmarek](https://github.com/gmarek))


#### Kubernetes Dashboard

* Increase Dashboard's memory requests and limits (#44712, @maciaszczykm)

* Update Dashboard version to 1.6.1 ([#45953](https://github.com/kubernetes/kubernetes/pull/45953), [@maciaszczykm](https://github.com/maciaszczykm))


#### kube-dns
* Updates kube-dns to 1.14.2 ([#45684](https://github.com/kubernetes/kubernetes/pull/45684), [@bowei](https://github.com/bowei))

   * Support kube-master-url flag without kubeconfig

   * Fix concurrent R/Ws in dns.go

   * Fix confusing logging when initialize server

   * Fix printf in cmd/kube-dns/app/server.go

   * Fix version on startup and `--version` flag

   * Support specifying port number for nameserver in stubDomains

#### kube-proxy
* Features:

  * ratelimit runs of iptables by sync-period flags ([#46266](https://github.com/kubernetes/kubernetes/pull/46266), [@thockin](https://github.com/thockin))

  * Log warning when invalid dir passed to `kubectl proxy --www` ([#44952](https://github.com/kubernetes/kubernetes/pull/44952), [@CaoShuFeng](https://github.com/CaoShuFeng))

  * Add `--write-config-to` flag to kube-proxy to allow users to write the default configuration settings to a file. ([#45908](https://github.com/kubernetes/kubernetes/pull/45908), [@ncdc](https://github.com/ncdc))

	* When switching from the service.beta.kubernetes.io/external-traffic annotation to the new ([#46716](https://github.com/kubernetes/kubernetes/pull/46716), [@thockin](https://github.com/thockin)) externalTrafficPolicy field, the values chnag as follows: * "OnlyLocal" becomes "Local" * "Global" becomes "Cluster".


* Bug fixes:

  * Fix corner-case with OnlyLocal Service healthchecks. ([#44313](https://github.com/kubernetes/kubernetes/pull/44313), [@thockin](https://github.com/thockin))

	* Fix DNS suffix search list support in Windows kube-proxy. ([#45642](https://github.com/kubernetes/kubernetes/pull/45642), [@JiangtianLi](https://github.com/JiangtianLi))

#### kube-scheduler
* Scheduler can receive its policy configuration from a ConfigMap ([#43892](https://github.com/kubernetes/kubernetes/pull/43892), [@bsalamat](https://github.com/bsalamat))

* Aggregated used ports at the NodeInfo level for PodFitsHostPorts predicate. ([#42524](https://github.com/kubernetes/kubernetes/pull/42524), [@k82cn](https://github.com/k82cn))

* leader election lock based on scheduler name ([#42961](https://github.com/kubernetes/kubernetes/pull/42961), [@wanghaoran1988](https://github.com/wanghaoran1988))

  * Fix DNS suffix search list support in Windows kube-proxy. ([#45642](https://github.com/kubernetes/kubernetes/pull/45642), [@JiangtianLi](https://github.com/JiangtianLi))

#### Storage

* Features

  * The options passed to a Flexvolume plugin's mount command now contains the pod name (kubernetes.io/pod.name), namespace (kubernetes.io/pod.namespace), uid (kubernetes.io/pod.uid), and service account name (kubernetes.io/serviceAccount.name). ([#39488](https://github.com/kubernetes/kubernetes/pull/39488), [@liggitt](https://github.com/liggitt))

  * GCE and AWS dynamic provisioners extension: admins can configure zone(s) in which a persistent volume shall be created. ([#38505](https://github.com/kubernetes/kubernetes/pull/38505), [@pospispa](https://github.com/pospispa))

  * Implement API usage metrics for GCE storage. ([#40338](https://github.com/kubernetes/kubernetes/pull/40338), [@gnufied](https://github.com/gnufied))

  * Add support for emitting metrics from openstack cloudprovider about storage operations. ([#46008](https://github.com/kubernetes/kubernetes/pull/46008), [@NickrenREN](https://github.com/NickrenREN))

  * vSphere cloud provider: vSphere storage policy support for dynamic volume provisioning. ([#46176](https://github.com/kubernetes/kubernetes/pull/46176), [@BaluDontu](https://github.com/BaluDontu))

  * Support StorageClass in Azure file volume ([#42170](https://github.com/kubernetes/kubernetes/pull/42170), [@rootfs](https://github.com/rootfs))

  * Start recording cloud provider metrics for AWS ([#43477](https://github.com/kubernetes/kubernetes/pull/43477), [@gnufied](https://github.com/gnufied))

  * Support iSCSI CHAP authentication ([#43396](https://github.com/kubernetes/kubernetes/pull/43396), [@rootfs](https://github.com/rootfs))

  * Openstack cinder v1/v2/auto API support ([#40423](https://github.com/kubernetes/kubernetes/pull/40423), [@mkutsevol](https://github.com/mkutsevol  * cinder: Add support for the KVM virtio-scsi driver ([#41498](https://github.com/kubernetes/kubernetes/pull/41498), [@mikebryant](https://github.com/mikebryant))

  * Alpha feature: allows users to set storage limit to isolate EmptyDir volumes. It enforces the limit by evicting pods that exceed their storage limits ([#45686](https://github.com/kubernetes/kubernetes/pull/45686), [@jingxu97](https://github.com/jingxu97))

* Bug fixes

  * Fixes issue with Flexvolume, introduced in 1.6.0, where drivers without an attacher would fail (node indefinitely waiting for attach). A driver API addition is introduced: drivers that don't implement attach should return attach: false on init. ([#47503](https://github.com/kubernetes/kubernetes/pull/47503), [@chakri-nelluri](https://github.com/chakri-nelluri))

  * Fix dynamic provisioning of PVs with inaccurate AccessModes by refusing to provision when PVCs ask for AccessModes that can't be satisfied by the PVs' underlying volume plugin. ([#47274](https://github.com/kubernetes/kubernetes/pull/47274), [@wongma7](https://github.com/wongma7))

  * Fix pods failing to start if they specify a file as a volume subPath to mount. ([#45623](https://github.com/kubernetes/kubernetes/pull/45623), [@wongma7](https://github.com/wongma7))

  * Fix erroneous FailedSync and FailedMount events being periodically and indefinitely posted on Pods after kubelet is restarted. ([#44781](https://github.com/kubernetes/kubernetes/pull/44781), [@wongma7](https://github.com/wongma7))

  * Fix AWS EBS volumes not getting detached from node if routine to verify volumes are attached runs while the node is down ([#46463](https://github.com/kubernetes/kubernetes/pull/46463), [@wongma7](https://github.com/wongma7))

  * Improves performance of Cinder volume attach/detach operations. ([#41785](https://github.com/kubernetes/kubernetes/pull/41785), [@jamiehannaford](https://github.com/jamiehannaford))

  * Fix iSCSI iSER mounting. ([#47281](https://github.com/kubernetes/kubernetes/pull/47281), [@mtanino](https://github.com/mtanino))

  * iscsi storage plugin: Fix dangling session when using multiple target portal addresses. ([#46239](https://github.com/kubernetes/kubernetes/pull/46239), [@mtanino](https://github.com/mtanino))


  * Fix log spam due to unnecessary status update when node is deleted. ([#45923](https://github.com/kubernetes/kubernetes/pull/45923), [@verult](https://github.com/verult))

  * Don't try to attach volume to new node if it is already attached to another node and the volume does not support multi-attach. ([#45346](https://github.com/kubernetes/kubernetes/pull/45346), [@codablock](https://github.com/codablock))

  * detach the volume when pod is terminated ([#45286](https://github.com/kubernetes/kubernetes/pull/45286), [@gnufied](https://github.com/gnufied))

  * Roll up volume error messages in the kubelet sync loop. ([#44938](https://github.com/kubernetes/kubernetes/pull/44938), [@jayunit100](https://github.com/jayunit100))

  * Catch error when failed to make directory in NFS volume plugin ([#38801](https://github.com/kubernetes/kubernetes/pull/38801), [@nak3](https://github.com/nak3))



#### Networking

* DNS and name resolution

  * Updates kube-dns to 1.14.2 ([#45684](https://github.com/kubernetes/kubernetes/pull/45684), [@bowei](https://github.com/bowei))

    * Support kube-master-url flag without kubeconfig

    * Fix concurrent R/Ws in dns.go

    * Fix confusing logging when initializing server

    * Support specifying port number for nameserver in stubDomains

  * A new field hostAliases has been added to pod.spec to support adding entries to a Pod's /etc/hosts file. ([#44641](https://github.com/kubernetes/kubernetes/pull/44641), [@rickypai](https://github.com/rickypai))

  * Fix DNS suffix search list support in Windows kube-proxy. ([#45642](https://github.com/kubernetes/kubernetes/pull/45642), [@JiangtianLi](https://github.com/JiangtianLi))

* Kube-proxy

  * ratelimit runs of iptables by sync-period flags ([#46266](https://github.com/kubernetes/kubernetes/pull/46266), [@thockin](https://github.com/thockin))

  * Fix corner-case with OnlyLocal Service healthchecks. ([#44313](https://github.com/kubernetes/kubernetes/pull/44313), [@thockin](https://github.com/thockin))

* Exclude nodes labeled as master from LoadBalancer / NodePort; restores documented behaviour. ([#44745](https://github.com/kubernetes/kubernetes/pull/44745), [@justinsb](https://github.com/justinsb))

* Adds support for CNI ConfigLists, which permit plugin chaining. ([#42202](https://github.com/kubernetes/kubernetes/pull/42202), [@squeed](https://github.com/squeed))

* Fix node selection logic on initial LB creation ([#45773](https://github.com/kubernetes/kubernetes/pull/45773), [@justinsb](https://github.com/justinsb))

* When switching from the service.beta.kubernetes.io/external-traffic annotation to the new externalTrafficPolicy field, the values change as follows: * "OnlyLocal" becomes "Local" * "Global" becomes "Cluster". ([#46716](https://github.com/kubernetes/kubernetes/pull/46716), [@thockin](https://github.com/thockin))

* servicecontroller: Fix node selection logic on initial LB creation ([#45773](https://github.com/kubernetes/kubernetes/pull/45773), [@justinsb](https://github.com/justinsb))

* fixed HostAlias in PodSpec to allow foo.bar hostnames instead of just foo DNS labels. ([#46809](https://github.com/kubernetes/kubernetes/pull/46809), [@rickypai](https://github.com/rickypai))


#### Node controller
* Bug fixes:

  * Fix [transition between NotReady and Unreachable taints](https://github.com/kubernetes/kubernetes/issues/43444). ([#44042](https://github.com/kubernetes/kubernetes/pull/44042), [@gmarek](https://github.com/gmarek))


#### Node Components

* Features

  * Removes the deprecated kubelet flag `--babysit-daemons` ([#44230](https://github.com/kubernetes/kubernetes/pull/44230), [@mtaufen](https://github.com/mtaufen))

  * make dockershim.sock configurable ([#43914](https://github.com/kubernetes/kubernetes/pull/43914), [@ncdc](https://github.com/ncdc))

  * Support running Ubuntu image on GCE node ([#44744](https://github.com/kubernetes/kubernetes/pull/44744), [@yguo0905](https://github.com/yguo0905))

  * Kubernetes now shares a single PID namespace among all containers in a pod when running with docker >= 1.13.1. This means processes can now signal processes in other containers in a pod, but it also means that the `kubectl exec {pod} kill 1` pattern will cause the Pod to be restarted rather than a single container. ([#45236](https://github.com/kubernetes/kubernetes/pull/45236), [@verb](https://github.com/verb))

  * A new field hostAliases has been added to the pod spec to support [adding entries to a Pod's /etc/hosts file](https://kubernetes.io/docs/concepts/services-networking/add-entries-to-pod-etc-hosts-with-host-aliases/). ([#44641](https://github.com/kubernetes/kubernetes/pull/44641), [@rickypai](https://github.com/rickypai))

  * With `--feature-gates=RotateKubeletClientCertificate=true` set, the Kubelet will ([#41912](https://github.com/kubernetes/kubernetes/pull/41912), [@jcbsmpsn](https://github.com/jcbsmpsn))

    * request a client certificate from the API server during the boot cycle and pause

    * waiting for the request to be satisfied. It will continually refresh the certificate

  * Create clusters with GPUs in GCE by specifying `type=<gpu-type>,count=<gpu-count>` to NODE_ACCELERATORS environment variable. ([#45130](https://github.com/kubernetes/kubernetes/pull/45130), [@vishh](https://github.com/vishh))

    * List of available GPUs - [https://cloud.google.com/compute/docs/gpus/#introduction](https://cloud.google.com/compute/docs/gpus/#introduction)

  * Disk Pressure triggers the deletion of terminated containers on the node. ([#45896](https://github.com/kubernetes/kubernetes/pull/45896), [@dashpole](https://github.com/dashpole))

  * Support status.hostIP in downward API ([#42717](https://github.com/kubernetes/kubernetes/pull/42717), [@andrewsykim](https://github.com/andrewsykim))

  * Upgrade Node Problem Detector to v0.4.1. New features added:

    * Add /dev/kmsg support for kernel log parsing. ([#112](https://github.com/kubernetes/node-problem-detector/pull/112), [@euank](https://github.com/euank))

    * Add ABRT support. ([#105](https://github.com/kubernetes/node-problem-detector/pull/105), [@juliusmilan](https://github.com/juliusmilan))

    * Add a docker image corruption problem detection in the default docker monitor config. ([#117](https://github.com/kubernetes/node-problem-detector/pull/117), [@ajitak](https://github.com/ajitak))
    
  * Upgrade CAdvisor to v0.26.1. New features added:

    * Add Docker overlay2 storage driver support.

    * Add ZFS support.

    * Add UDP metrics (collection disabled by default).

  * Roll up volume error messages in the kubelet sync loop. ([#44938](https://github.com/kubernetes/kubernetes/pull/44938), [@jayunit100](https://github.com/jayunit100))
  
  * Allow pods to opt out of PodPreset mutation via an annotation on the pod. ([#44965](https://github.com/kubernetes/kubernetes/pull/44965), [@jpeeler](https://github.com/jpeeler))

  * Add generic Toleration for NoExecute Taints to NodeProblemDetector, so that NPD can be scheduled to nodes with NoExecute taints by default. ([#45883](https://github.com/kubernetes/kubernetes/pull/45883), [@gmarek](https://github.com/gmarek))

  * Prevent kubelet from setting allocatable < 0 for a resource upon initial creation. ([#46516](https://github.com/kubernetes/kubernetes/pull/46516), [@derekwaynecarr](https://github.com/derekwaynecarr))

* Bug fixes

  * Changed Kubelet default image-gc-high-threshold to 85% to resolve a conflict with default settings in docker that prevented image garbage collection from resolving low disk space situations when using devicemapper storage. ([#40432](https://github.com/kubernetes/kubernetes/pull/40432), [@sjenning](https://github.com/sjenning))

  * Mark all static pods on the Master node as critical to prevent preemption ([#47356](https://github.com/kubernetes/kubernetes/pull/47356), [@dashpole](https://github.com/dashpole))

  * Restrict active deadline seconds max allowed value to be maximum uint32 to avoid overflow ([#46640](https://github.com/kubernetes/kubernetes/pull/46640), [@derekwaynecarr](https://github.com/derekwaynecarr))

  * Fix a bug with cAdvisorPort in the KubeletConfiguration that prevented setting it to 0, which is in fact a valid option, as noted in issue [#11710](https://github.com/kubernetes/kubernetes/pull/11710). ([#46876](https://github.com/kubernetes/kubernetes/pull/46876), [@mtaufen](https://github.com/mtaufen))

  * Fix a bug where container cannot run as root when SecurityContext.RunAsNonRoot is false. ([#47009](https://github.com/kubernetes/kubernetes/pull/47009), [@yujuhong](https://github.com/yujuhong))

  * Fix the Kubelet PLEG update timestamp to better reflect the health of the component when the container runtime request hangs. ([#45496](https://github.com/kubernetes/kubernetes/pull/45496), [@andyxning](https://github.com/andyxning))

  * Avoid failing sync loop health check on container runtime errors ([#47124](https://github.com/kubernetes/kubernetes/pull/47124), [@andyxning](https://github.com/andyxning))

  * Fix a bug where Kubelet does not ignore pod manifest files starting with dots ([#45111](https://github.com/kubernetes/kubernetes/pull/45111), [@dwradcliffe](https://github.com/dwradcliffe))

  * Fix kubelet reset liveness probe failure count across pod restart boundaries ([#46371](https://github.com/kubernetes/kubernetes/pull/46371), [@sjenning](https://github.com/sjenning))

  * Fix log spam due to unnecessary status update when node is deleted. ([#45923](https://github.com/kubernetes/kubernetes/pull/45923), [@verult](https://github.com/verult))

  * Fix kubelet event recording for selected events. ([#46246](https://github.com/kubernetes/kubernetes/pull/46246), [@derekwaynecarr](https://github.com/derekwaynecarr))

  * Fix image garbage collector attempting to remove in-use images. ([#46121](https://github.com/kubernetes/kubernetes/pull/46121), [@Random-Liu](https://github.com/Random-Liu))

  * Detach the volume when pod is terminated ([#45286](https://github.com/kubernetes/kubernetes/pull/45286), [@gnufied](https://github.com/gnufied))

  * CRI: Fix StopContainer timeout ([#44970](https://github.com/kubernetes/kubernetes/pull/44970), [@Random-Liu](https://github.com/Random-Liu))

  * CRI: Fix kubelet failing to start when using rkt. ([#44569](https://github.com/kubernetes/kubernetes/pull/44569), [@yujuhong](https://github.com/yujuhong))

  * CRI: `kubectl logs -f` now stops following when container stops, as it did pre-CRI. ([#44406](https://github.com/kubernetes/kubernetes/pull/44406), [@Random-Liu](https://github.com/Random-Liu))

  * Fixes a bug where pods were evicted even after images are successfully deleted. ([#44986](https://github.com/kubernetes/kubernetes/pull/44986), [@dashpole](https://github.com/dashpole))

  * When creating a container using envFrom, ([#42083](https://github.com/kubernetes/kubernetes/pull/42083), [@fraenkel](https://github.com/fraenkel)
    * validate the name of the ConfigMap in a ConfigMapRef
    * validate the name of the Secret in a SecretRef

  * Fix the bug where StartedAt time is not reported for exited containers. ([#45977](https://github.com/kubernetes/kubernetes/pull/45977), [@yujuhong](https://github.com/yujuhong))

* Changes/deprecations

  * Marks the Kubelet's `--master-service-namespace` flag deprecated ([#44250](https://github.com/kubernetes/kubernetes/pull/44250), [@mtaufen](https://github.com/mtaufen))

  * Remove PodSandboxStatus.Linux.Namespaces.Network from CRI since it is not used/needed. ([#45166](https://github.com/kubernetes/kubernetes/pull/45166), [@feiskyer](https://github.com/feiskyer))

  * Remove the `--enable-cri` flag. CRI is now the default, and the only way to integrate with Kubelet for the container runtimes.([#45194](https://github.com/kubernetes/kubernetes/pull/45194), [@yujuhong](https://github.com/yujuhong))

  * CRI has been moved to package pkg/kubelet/apis/cri/v1alpha1/runtime as part of Kubelet API path cleanup. ([#47113](https://github.com/kubernetes/kubernetes/pull/47113), [@feiskyer](https://github.com/feiskyer))


#### Scheduling

* The fix makes scheduling go routine waiting for cache (e.g. Pod) to be synced. ([#45453](https://github.com/kubernetes/kubernetes/pull/45453), [@k82cn](https://github.com/k82cn))

* Move hardPodAffinitySymmetricWeight to scheduler policy config ([#44159](https://github.com/kubernetes/kubernetes/pull/44159), [@wanghaoran1988](https://github.com/wanghaoran1988))

* Align Extender's validation with prioritizers. ([#45091](https://github.com/kubernetes/kubernetes/pull/45091), [@k82cn](https://github.com/k82cn))

* Removed old scheduler constructor. ([#45472](https://github.com/kubernetes/kubernetes/pull/45472), [@k82cn](https://github.com/k82cn))

* Fixes the overflow for priorityconfig- valid range {1, 9223372036854775806}. ([#45122](https://github.com/kubernetes/kubernetes/pull/45122), [@ravisantoshgudimetla](https://github.com/ravisantoshgudimetla))

* Move hardPodAffinitySymmetricWeight to scheduler policy config ([#44159](https://github.com/kubernetes/kubernetes/pull/44159), [@wanghaoran1988](https://github.com/wanghaoran1988))


#### Security
* Features:

  * Permission to use a PodSecurityPolicy can now be granted within a single namespace by allowing the use verb on the podsecuritypolicies resource within the namespace. ([#42360](https://github.com/kubernetes/kubernetes/pull/42360), [@liggitt](https://github.com/liggitt))

  * Break the 'certificatesigningrequests' controller into a 'csrapprover' controller and 'csrsigner' controller. ([#45514](https://github.com/kubernetes/kubernetes/pull/45514), [@mikedanese](https://github.com/mikedanese))

  * `kubectl auth can-i` now supports non-resource URLs ([#46432](https://github.com/kubernetes/kubernetes/pull/46432), [@CaoShuFeng](https://github.com/CaoShuFeng))

  * Promote kubelet tls bootstrap to beta. Add a non-experimental flag to use it and deprecate the old flag. ([#46799](https://github.com/kubernetes/kubernetes/pull/46799), [@mikedanese](https://github.com/mikedanese))

  * Add the alpha.image-policy.k8s.io/failed-open=true annotation when the image policy webhook encounters an error and fails open. ([#46264](https://github.com/kubernetes/kubernetes/pull/46264), [@Q-Lee](https://github.com/Q-Lee))

  * Add an AEAD encrypting transformer for storing secrets encrypted at rest ([#41939](https://github.com/kubernetes/kubernetes/pull/41939), [@smarterclayton](https://github.com/smarterclayton))

  * Add secretbox and AES-CBC encryption modes to at rest encryption. AES-CBC is considered superior to AES-GCM because it is resistant to nonce-reuse attacks, and secretbox uses Poly1305 and XSalsa20. ([#46916](https://github.com/kubernetes/kubernetes/pull/46916), [@smarterclayton](https://github.com/smarterclayton))

* Bug fixes:

  * Make gcp auth provider not to override the Auth header if it's already exits ([#45575](https://github.com/kubernetes/kubernetes/pull/45575), [@wanghaoran1988](https://github.com/wanghaoran1988))

  * The oidc client plugin has reduce round trips and fix scopes requested ([#45317](https://github.com/kubernetes/kubernetes/pull/45317), [@ericchiang](https://github.com/ericchiang))

  * API requests using impersonation now include the system:authenticated group in the impersonated user automatically. ([#44076](https://github.com/kubernetes/kubernetes/pull/44076), [@liggitt](https://github.com/liggitt))

  * RBAC role and rolebinding auto-reconciliation is now performed only when the RBAC authorization mode is enabled. ([#43813](https://github.com/kubernetes/kubernetes/pull/43813), [@liggitt](https://github.com/liggitt))

  * PodSecurityPolicy now recognizes pods that specify runAsNonRoot: false in their security context and does not overwrite the specified value ([#47073](https://github.com/kubernetes/kubernetes/pull/47073), [@Q-Lee](https://github.com/Q-Lee))

  * Tokens retrieved from Google Cloud with application default credentials will not be cached if the client fails authorization ([#46694](https://github.com/kubernetes/kubernetes/pull/46694), [@matt-tyler](https://github.com/matt-tyler))

  * Update kube-dns, metadata-proxy, and fluentd-gcp, event-exporter, prometheus-to-sd, and ip-masq-agent addons with new base images containing fixes for CVE-2016-4448, CVE-2016-9841, CVE-2016-9843, CVE-2017-1000366, CVE-2017-2616, and CVE-2017-9526. ([#47877](https://github.com/kubernetes/kubernetes/pull/47877), [@ixdy](https://github.com/ixdy))

  * Fixed an issue mounting the wrong secret into pods as a service account token. ([#44102](https://github.com/kubernetes/kubernetes/pull/44102), [@ncdc](https://github.com/ncdc))

#### Scalability

* The HorizontalPodAutoscaler controller will now only send updates when it has new status information, reducing the number of writes caused by the controller. ([#47078](https://github.com/kubernetes/kubernetes/pull/47078), [@DirectXMan12](https://github.com/DirectXMan12))


## **External Dependency Version Information**

Continuous integration builds have used the following versions of external dependencies, however, this is not a strong recommendation and users should consult an appropriate installation or upgrade guide before deciding what versions of etcd, docker or rkt to use.

* Docker versions 1.10.3, 1.11.2, 1.12.6 have been validated

    * Docker version 1.12.6 known issues

        * overlay2 driver not fully supported

        * live-restore not fully supported

        * no shared pid namespace support

    * Docker version 1.11.2 known issues

        * Kernel crash with Aufs storage driver on Debian Jessie ([#27885](https://github.com/kubernetes/kubernetes/issues/27885)) which can be identified by the [node problem detector](https://kubernetes.io/docs/tasks/debug-application-cluster/monitor-node-health/)

        * Leaked File descriptors ([#275](https://github.com/docker/containerd/issues/275))

        * Additional memory overhead per container ([#21737](https://github.com/docker/docker/issues/21737))

    * Docker 1.10.3 contains [backports provided by RedHat](https://github.com/docker/docker/compare/v1.10.3...runcom:docker-1.10.3-stable) for known issues

* For issues with Docker 1.13.X please see the [1.13.X tracking issue](https://github.com/kubernetes/kubernetes/issues/42926)

* rkt version 1.23.0+

    * known issues with the rkt runtime are [listed in the Getting Started Guide](https://kubernetes.io/docs/getting-started-guides/rkt/notes/)

* etcd version 3.0.17

* Go version: 1.8.3. [Link to announcement](https://groups.google.com/d/msg/kubernetes-dev/0XRRz6UhhTM/YODWVnuDBQAJ)

<<<<<<< HEAD
    * Kubernetes can only be compiled with Go 1.8. Support for all other versions is dropped.

=======
    * Kubernetes can only be compiled with Go 1.8. Support for all other versions is dropped.
>>>>>>> fe101974
<|MERGE_RESOLUTION|>--- conflicted
+++ resolved
@@ -1112,9 +1112,4 @@
 
 * Go version: 1.8.3. [Link to announcement](https://groups.google.com/d/msg/kubernetes-dev/0XRRz6UhhTM/YODWVnuDBQAJ)
 
-<<<<<<< HEAD
-    * Kubernetes can only be compiled with Go 1.8. Support for all other versions is dropped.
-
-=======
-    * Kubernetes can only be compiled with Go 1.8. Support for all other versions is dropped.
->>>>>>> fe101974
+    * Kubernetes can only be compiled with Go 1.8. Support for all other versions is dropped.