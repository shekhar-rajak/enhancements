--- conflicted
+++ resolved
@@ -43,6 +43,7 @@
         - [What will never work (without underlying OS changes)](#what-will-never-work-without-underlying-os-changes)
         - [Relevant resources/conversations](#relevant-resourcesconversations)
         - [Risks and Mitigations](#risks-and-mitigations)
+            - [Ensuring OS-specific workloads land on appropriate container host](#ensuring-os-specific-workloads-land-on-appropriate-container-host)
     - [Graduation Criteria](#graduation-criteria)
     - [Implementation History](#implementation-history)
     - [Testing Plan](#testing-plan)
@@ -104,14 +105,10 @@
 - Group Managed Service Accounts, a way to assign an Active Directory identity to a Windows container, is forthcoming with KEP `Windows Group Managed Service Accounts for Container Identity`
 - `kubectl port-forward` hasn't been implemented due to lack of an `nsenter` equivalent to run a process inside a network namespace.
 - CRIs other than Dockershim: CRI-containerd support is forthcoming
-<<<<<<< HEAD
-- Overlay networking support in progress for Windows Server 2019, but won't be complete for v1.14
-=======
 - Some kubeadm work was done in the past to add Windows nodes to Kubernetes, but that effort has been dormant since. We will need to revisit that work and complete it in the future.
 - Calico CNI for Pod networking
 - Hyper-V isolation (Currently this is limited to 1 container per Pod and is an alpha feature)
 - It is unclear if the RuntimeClass proposal from sig-node will simplify scheduled Windows containers. we will work with sig-node on this.
->>>>>>> 3c177cd1
 
 ### What will never work (without underlying OS changes)
 - Certain Pod functionality
@@ -123,17 +120,10 @@
       - DefaultMode (due to UID/GID dependency)
       - readOnly root filesystem. Mapped volumes still support readOnly
     - Termination Message - these require single file mappings
-<<<<<<< HEAD
-- CSI plugins which require privileged containers. It will still be possible to run CSI plugins on the host that are called directly by the kubelet without a container.
-
-
-The [API Reference](#api-reference) later in the doc describes this at a lower level.
-=======
 - CSI plugins, which require privileged containers
 - Host networking is not available in Windows
 - [Some parts of the V1 API](https://github.com/kubernetes/kubernetes/issues/70604)
 - Overlay networking support in Windows Server 1803 is not fully functional using the `win-overlay` CNI plugin. Specifically service IPs do not work on Windows nodes. This is currently specific to `win-overlay`; other CNI plugins (OVS, AzureCNI) work. Since Windows Server 1803 is not supported for GA, this is mostly not applicable. We left it here since it impacts beta
->>>>>>> 3c177cd1
 
 ### Relevant resources/conversations
 
