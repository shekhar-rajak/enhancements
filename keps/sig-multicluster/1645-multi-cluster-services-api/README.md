<!--
**Note:** When your KEP is complete, all of these comment blocks should be removed.

To get started with this template:

- [x] **Pick a hosting SIG.**
  Make sure that the problem space is something the SIG is interested in taking
  up.  KEPs should not be checked in without a sponsoring SIG.
- [ ] **Create an issue in kubernetes/enhancements**
  When filing an enhancement tracking issue, please ensure to complete all
  fields in that template.  One of the fields asks for a link to the KEP.  You
  can leave that blank until this KEP is filed, and then go back to the
  enhancement and add the link.
- [x] **Make a copy of this template directory.**
  Copy this template into the owning SIG's directory and name it
  `NNNN-short-descriptive-title`, where `NNNN` is the issue number (with no
  leading-zero padding) assigned to your enhancement above.
- [x] **Fill out as much of the kep.yaml file as you can.**
  At minimum, you should fill in the "title", "authors", "owning-sig",
  "status", and date-related fields.
- [x] **Fill out this file as best you can.**
  At minimum, you should fill in the "Summary", and "Motivation" sections.
  These should be easy if you've preflighted the idea of the KEP with the
  appropriate SIG(s).
- [x] **Create a PR for this KEP.**
  Assign it to people in the SIG that are sponsoring this process.
- [ ] **Merge early and iterate.**
  Avoid getting hung up on specific details and instead aim to get the goals of
  the KEP clarified and merged quickly.  The best way to do this is to just
  start with the high-level sections and fill out details incrementally in
  subsequent PRs.

Just because a KEP is merged does not mean it is complete or approved.  Any KEP
marked as a `provisional` is a working document and subject to change.  You can
denote sections that are under active debate as follows:

```
<<[UNRESOLVED optional short context or usernames ]>>
Stuff that is being argued.
<<[/UNRESOLVED]>>
```

When editing KEPS, aim for tightly-scoped, single-topic PRs to keep discussions
focused.  If you disagree with what is already in a document, open a new PR
with suggested changes.

One KEP corresponds to one "feature" or "enhancement", for its whole lifecycle.
You do not need a new KEP to move from beta to GA, for example.  If there are
new details that belong in the KEP, edit the KEP.  Once a feature has become
"implemented", major changes should get new KEPs.

The canonical place for the latest set of instructions (and the likely source
of this file) is [here](/keps/NNNN-kep-template/README.md).

**Note:** Any PRs to move a KEP to `implementable` or significant changes once
it is marked `implementable` must be approved by each of the KEP approvers.
If any of those approvers is no longer appropriate than changes to that list
should be approved by the remaining approvers and/or the owning SIG (or
SIG Architecture for cross cutting KEPs).
-->
# KEP-1645: Multi-Cluster Services API

<!--
This is the title of your KEP.  Keep it short, simple, and descriptive.  A good
title can help communicate what the KEP is and should be considered as part of
any review.
-->

<!--
A table of contents is helpful for quickly jumping to sections of a KEP and for
highlighting any additional information provided beyond the standard KEP
template.

Ensure the TOC is wrapped with
  <code>&lt;!-- toc --&rt;&lt;!-- /toc --&rt;</code>
tags, and then generate with `hack/update-toc.sh`.
-->

<!-- toc -->
- [Release Signoff Checklist](#release-signoff-checklist)
- [Summary](#summary)
- [Motivation](#motivation)
  - [Goals](#goals)
  - [Non-Goals](#non-goals)
- [Proposal](#proposal)
    - [Terminology](#terminology)
  - [User Stories](#user-stories)
    - [Different Services Each Deployed to Separate Cluster](#different-services-each-deployed-to-separate-cluster)
    - [Single Service Deployed to Multiple Clusters](#single-service-deployed-to-multiple-clusters)
  - [Constraints](#constraints)
  - [Risks and Mitigations](#risks-and-mitigations)
- [Design Details](#design-details)
  - [Exporting Services](#exporting-services)
    - [Restricting Exports](#restricting-exports)
  - [Importing Services](#importing-services)
  - [ClusterSet Service Behavior Expectations](#clusterset-service-behavior-expectations)
    - [Service Types](#service-types)
    - [ClusterSetIP](#clustersetip)
    - [DNS](#dns)
    - [EndpointSlice](#endpointslice)
    - [Endpoint TTL](#endpoint-ttl)
- [Constraints and Conflict Resolution](#constraints-and-conflict-resolution)
  - [Global Properties](#global-properties)
    - [Service Port](#service-port)
    - [Headlessness](#headlessness)
    - [Session Affinity](#session-affinity)
  - [Test Plan](#test-plan)
  - [Graduation Criteria](#graduation-criteria)
    - [Alpha -&gt; Beta Graduation](#alpha---beta-graduation)
    - [Beta -&gt; GA Graduation](#beta---ga-graduation)
  - [Upgrade / Downgrade Strategy](#upgrade--downgrade-strategy)
  - [Version Skew Strategy](#version-skew-strategy)
- [Implementation History](#implementation-history)
- [Alternatives](#alternatives)
  - [<code>ObjectReference</code> in <code>ServiceExport.Spec</code> to directly map to a Service](#-in--to-directly-map-to-a-service)
  - [Export services via label selector](#export-services-via-label-selector)
  - [Export via annotation](#export-via-annotation)
- [Infrastructure Needed](#infrastructure-needed)
<!-- /toc -->

## Release Signoff Checklist

<!--
**ACTION REQUIRED:** In order to merge code into a release, there must be an
issue in [kubernetes/enhancements] referencing this KEP and targeting a release
milestone **before the [Enhancement Freeze](https://git.k8s.io/sig-release/releases)
of the targeted release**.

For enhancements that make changes to code or processes/procedures in core
Kubernetes i.e., [kubernetes/kubernetes], we require the following Release
Signoff checklist to be completed.

Check these off as they are completed for the Release Team to track. These
checklist items _must_ be updated for the enhancement to be released.
-->

- [ ] Enhancement issue in release milestone, which links to KEP dir in [kubernetes/enhancements] (not the initial KEP PR)
- [ ] KEP approvers have approved the KEP status as `implementable`
- [ ] Design details are appropriately documented
- [ ] Test plan is in place, giving consideration to SIG Architecture and SIG Testing input
- [ ] Graduation criteria is in place
- [ ] "Implementation History" section is up-to-date for milestone
- [ ] User-facing documentation has been created in [kubernetes/website], for publication to [kubernetes.io]
- [ ] Supporting documentation e.g., additional design documents, links to mailing list discussions/SIG meetings, relevant PRs/issues, release notes

<!--
**Note:** This checklist is iterative and should be reviewed and updated every time this enhancement is being considered for a milestone.
-->

[kubernetes.io]: https://kubernetes.io/
[kubernetes/enhancements]: https://git.k8s.io/enhancements
[kubernetes/kubernetes]: https://git.k8s.io/kubernetes
[kubernetes/website]: https://git.k8s.io/website

## Summary

<!--
This section is incredibly important for producing high quality user-focused
documentation such as release notes or a development roadmap.  It should be
possible to collect this information before implementation begins in order to
avoid requiring implementors to split their attention between writing release
notes and implementing the feature itself.  KEP editors, SIG Docs, and SIG PM
should help to ensure that the tone and content of the `Summary` section is
useful for a wide audience.

A good summary is probably at least a paragraph in length.
-->
There is currently no standard way to connect or even think about Kubernetes
services beyond the cluster boundary, but we increasingly see users deploy
applications across multiple clusters designed to work in concert. This KEP
proposes a new API to extend the service concept across multiple clusters. It
aims for minimal additional configuration, making multi-cluster services as easy
to use as in-cluster services, and leaves room for multiple implementations.

*Converted from this [original proposal doc](http://bit.ly/k8s-mc-svc-api-proposal).*


## Motivation

<!--
This section is for explicitly listing the motivation, goals and non-goals of
this KEP.  Describe why the change is important and the benefits to users.  The
motivation section can optionally provide links to [experience reports][] to
demonstrate the interest in a KEP within the wider Kubernetes community.

[experience reports]: https://github.com/golang/go/wiki/ExperienceReports
-->
There are [many
reasons](http://bit.ly/k8s-multicluster-conversation-starter-doc) why a K8s user
may want to split their deployments across multiple clusters, but still retain
mutual dependencies between workloads running in those clusters. Today the
cluster is a hard boundary, and a service is opaque to a remote K8s consumer
that would otherwise be able to make use of metadata (e.g. endpoint toplogy) to
better direct traffic. To support failover or temporarily during migration,
users may want to consume services spread across clusters, but today that
requires non-trivial bespoke solutions.

The Multi-Cluster Services API aims to fix these problems.

### Goals

<!--
List the specific goals of the KEP.  What is it trying to achieve?  How will we
know that this has succeeded?
-->
- Define a minimal API to support service discovery and consumption across clusters.
  - Consume a service in another cluster.
  - Consume a service deployed in multiple clusters as a single service.
- When a service is consumed from another cluster its behavior should be
  predictable and consistent with how it would be consumed within its own
  cluster.
- Allow gradual rollout of changes in a multi-cluster environment.
- Create building blocks for multi-cluster tooling.
- Support multiple implementations.
- Leave room for future extension and new use cases.

### Non-Goals

<!--
What is out of scope for this KEP?  Listing non-goals helps to focus discussion
and make progress.
-->
- Define specific implementation details beyond general API behavior.
- Change behavior of single cluster services in any way.
- Define what NetworkPolicy means for multi-cluster services.
- Solve mechanics of multi-cluster service orchestration.

## Proposal

<!--
This is where we get down to the specifics of what the proposal actually is.
This should have enough detail that reviewers can understand exactly what
you're proposing, but should not include things like API designs or
implementation.  The "Design Details" section below is for the real
nitty-gritty.
-->
#### Terminology

- **clusterset** - A placeholder name for a group of clusters with a high
  degree of mutual trust and shared ownership that share services amongst
  themselves. Membership in a clusterset is symmetric and transitive. The set
  of member clusters are mutually aware, and agree about their collective
  association. Within a clusterset, [namespace sameness] applies and all
  namespaces with a given name are considered to be the same namespace.
  Implementations of this API are responsible for defining and tracking
  membership in a clusterset. The specific mechanism is out of scope of this
  proposal.
- **mcs-controller** - A controller that syncs services across clusters and
  makes them available for multi-cluster service discovery and connectivity.
  There may be multiple implementations, this doc describes expected common
  behavior. The controller may be a single controller, multiple decentralized
  controllers, or a human using kubectl to create resources. This document aims
  to support any implementation that fulfills the behavioral expectations of
  this API.
- **cluster name** - A unique name or identifier for the cluster, scoped to the
  implementation's cluster registry. We do not attempt to define the registry.
  Each cluster must have a name that can uniquely identify it within the
  clusterset. A cluster name must be a valid [RFC
  1123](https://tools.ietf.org/html/rfc1123) DNS label.

  The cluster name should be consistent for the life of a cluster and its
  membership in the clusterset. Implementations should treat name mutation as
  a delete of the membership followed by recreation with the new name.

[namespace sameness]: https://github.com/kubernetes/community/blob/master/sig-multicluster/namespace-sameness-position-statement.md

We propose a new CRD called `ServiceExport`, used to specify which services
should be exposed across all clusters in the clusterset. `ServiceExports` must
be created in each cluster that the underlying `Service` resides in. Creation of
a `ServiceExport` in a cluster will signify that the `Service` with the same
name and namespace as the export should be visible to other clusters in the
clusterset.

Another CRD called `ServiceImport` will be introduced to act as the in-cluster
representation of a multi-cluster service in each importing cluster. This is
analogous to the traditional `Service` type in Kubernetes. Importing clusters
will have a corresponding `ServiceImport` for each uniquely named `Service` that
has been exported within the clusterset, referenced by namespaced name.
`ServiceImport` resources will be managed by the MCS implementation's
mcs-controller.

If multiple clusters export a `Service` with the same namespaced name, they will
be recognized as a single combined service. For example, if 5 clusters export
`my-svc.my-ns`, each importing cluster will have one `ServiceImport` named
`my-svc` in the `my-ns` namespace and it will be associated with endpoints from
all exporting clusters. Properties of the `ServiceImport` (e.g. ports, topology)
will be derived from a merger of component `Service` properties.

Existing implementations of Kubernetes Service API (e.g. kube-proxy) can be
extended to present `ServiceImports` alongside traditional `Services`.


### User Stories

<!--
Detail the things that people will be able to do if this KEP is implemented.
Include as much detail as possible so that people can understand the "how" of
the system.  The goal here is to make this feel real for users without getting
bogged down.
-->

#### Different Services Each Deployed to Separate Cluster

I have 2 clusters, each running different services managed by different teams,
where services from one team depend on services from the other team. I want to
ensure that a service from one team can discover a service from the other team
(via DNS resolving to VIP), regardless of the cluster that they reside in. In
addition, I want to make sure that if the dependent service is migrated to
another cluster, the dependee is not impacted.

#### Single Service Deployed to Multiple Clusters

I have deployed my stateless service to multiple clusters for redundancy or
scale. Now I want to propagate topologically-aware service endpoints (local,
regional, global) to all clusters, so that other services in my clusters can
access instances of this service in priority order based on availability and
locality. Requests to my replicated service should seamlessly transition (within
SLO for dropped requests) between instances of my service in case of failure or
removal without action by or impact on the caller. Routing to my replicated
service should optimize for cost metric (e.g.prioritize traffic local to zone,
region).


### Constraints

<!--
What are the caveats to the proposal?
What are some important details that didn't come across above.
Go in to as much detail as necessary here.
This might be a good place to talk about core concepts and how they relate.
-->

This proposal intends to rely on the K8s [Service Topology API] for topology
aware routing, but that API is currently in flux. As a result this proposal is
only suited to same-region multi-cluster services until the topology API
progresses.

As the plan for dual stack support is finalized, the Multi-Cluster Services API
will follow dual stack Service design. Until then, dual stack will not be
supported.

[Service Topology API]: https://kubernetes.io/docs/concepts/services-networking/service-topology/


### Risks and Mitigations

<!--
What are the risks of this proposal and how do we mitigate.  Think broadly.
For example, consider both security and how this will impact the larger
kubernetes ecosystem.

How will security be reviewed and by whom?

How will UX be reviewed and by whom?

Consider including folks that also work outside the SIG or subproject.
-->

## Design Details

<!--
This section should contain enough information that the specifics of your
change are understandable.  This may include API specs (though not always
required) or even code snippets.  If there's any ambiguity about HOW your
proposal will be implemented, this is the place to discuss them.
-->
### Exporting Services

Services will not be visible to other clusters in the clusterset by default.
They must be explicitly marked for export by the user. This allows users to
decide exactly which services should be visible outside of the local cluster.

Tooling may (and likely will, in the future) be built on top of this to simplify
the user experience. Some initial ideas are to allow users to specify that all
services in a given namespace or in a namespace selector or even a whole cluster
should be automatically exported by default. In that case, a `ServiceExport`
could be automatically created for all `Services`. This tooling will be designed
in a separate doc, and is secondary to the main API proposed here.

To mark a service for export to the clusterset, a user will create a
ServiceExport CR:

```golang
// ServiceExport declares that the associated service should be exported to
// other clusters.
type ServiceExport struct {
        metav1.TypeMeta `json:",inline"`
        // +optional
        metav1.ObjectMeta `json:"metadata,omitempty"`
        // +optional
        Status ServiceExportStatus `json:"status,omitempty"`
}

// ServiceExportStatus contains the current status of an export.
type ServiceExportStatus struct {
        // +optional
        // +patchStrategy=merge
        // +patchMergeKey=type
        // +listType=map
        // +listMapKey=type
        Conditions []ServiceExportCondition `json:"conditions,omitempty"`
}

// ServiceExportConditionType identifies a specific condition.
type ServiceExportConditionType string

const {
      // ServiceExportValid means that the service referenced by this
      // service export has been recognized as valid by an mcs-controller.
      // This will be false if the service is found to be unexportable
      // (ExternalName, not found).
      ServiceExportValid ServiceExportConditionType = "Valid"
      // ServiceExportConflict means that there is a conflict between two
      // exports for the same Service. When "True", the condition message
      // should contain enough information to diagnose the conflict:
      // field(s) under contention, which cluster won, and why.
      // Users should not expect detailed per-cluster information in the
      // conflict message.
      ServiceExportConflict ServiceExportConditionType = "Conflict"
}

// ServiceExportCondition contains details for the current condition of this
// service export.
//
// Once KEP-1623 (sig-api-machinery/1623-standardize-conditions) is
// implemented, this will be replaced by metav1.Condition.
type ServiceExportCondition struct {
        Type ServiceExportConditionType `json:"type"`
        // Status is one of {"True", "False", "Unknown"}
        Status corev1.ConditionStatus `json:"status"`
        // +optional
        LastTransitionTime *metav1.Time `json:"lastTransitionTime,omitempty"`
        // +optional
        Reason *string `json:"reason,omitempty"`
        // +optional
        Message *string `json:"message,omitempty"`
}
```
```yaml
apiVersion: multicluster.k8s.io/v1alpha1
kind: ServiceExport
metadata:
  name: my-svc
  namespace: my-ns
status:
  conditions:
  - type: Ready
    status: "True"
    lastTransitionTime: "2020-03-30T01:33:51Z"
  - type: InvalidService
    status: "False"
    lastTransitionTime: "2020-03-30T01:33:55Z"
  - type: Conflict
    status: "True"
    lastTransitionTime: "2020-03-30T01:33:55Z"
    message: "Conflicting type. Using \"ClusterSetIP\" from oldest service export in \"cluster-1\". 2/5 clusters disagree."
```

To export a service, a `ServiceExport` should be created within the cluster and
namespace that the service resides in, name-mapped to the service for export -
that is, they reference the `Service` with the same name as the export. If
multiple clusters within the clusterset have `ServiceExports` with the same
name and namespace, these will be considered the same service and will be
combined at the clusterset level.

_Note: A `Service` without a corresponding `ServiceExport` in its local cluster
will not be exported even if other clusters are exporting a `Service` with the
same namespaced name._

This requires that within a clusterset, a given namespace is governed by a
single authority across all clusters. It is that authority’s responsibility to
ensure that a name is shared by multiple services within the namespace if and
only if they are instances of the same service.

All information about the service, including ports, backends and topology, will
continue to be stored in the `Service` objects, which are each name mapped to a
`ServiceExport`.

Deleting a `ServiceExport` will stop exporting the name-mapped `Service`.

#### Restricting Exports ####

Cluster administrators may use RBAC rules to prevent creation of
`ServiceExports` in select namespaces. While there are no general restrictions
on which namespaces are allowed, administrators should be especially careful
about permitting exports from `kube-system` and `default`. As a best practice,
admins may want to tightly or completely prevent exports from these namespaces
unless there is a clear use case.

### Importing Services

To consume a clusterset service, the domain name associated with the
mutli-cluster service should be used (see [DNS](#dns)). When the mcs-controller
sees a `ServiceExport`, a `ServiceImport` will be introduced in each importing
cluster to represent the imported service. Users are primarily expected to
consume the service via domain name and clusterset VIP, but the
`ServiceImport` may be used for imported service discovery via the K8s API and
will be used internally as the source of truth for routing and DNS
configuration.

A `ServiceImport` is a service that may have endpoints in other clusters.
This includes 3 scenarios:
1. This service is running entirely in different cluster(s).
2. This service has endpoints in other cluster(s) and in this cluster.
3. This service is running entirely in this cluster, but is exported to other
   cluster(s) as well.

A multi-cluster service will be imported only by clusters in which the service's
namespace exists. All clusters containing the service's namespace will import
the service. This means that all exporting clusters will also import the
multi-cluster service. _An implementation may or may not decide to create
missing namespaces automatically, that behavior is out of scope of this spec._

Because of the potential wide impact a `ServiceImport` may have within a
cluster, non-cluster-admin users should not be allowed to create or modify
`ServiceImport` resources. The mcs-controller should be solely responsible for
the lifecycle of a `ServiceImport`.

For each exported service, one `ServiceExport` will exist in each cluster that
exports the service. The mcs-controller will create and maintain a derived
`ServiceImport` in each cluster within the clusterset so long as the service's
namespace exists (see: [constraints and conflict
resolution](#constraints-and-conflict-resolution)). If all `ServiceExport`
instances are deleted, each `ServiceImport` will also be deleted from all
clusters.

Since a given `ServiceImport` may be backed by multiple `EndpointSlices`, a
given `EndpointSlice` will reference its `ServiceImport` using the label
`multicluster.kubernetes.io/service-name` similarly to how an
`EndpointSlice` is associated with its `Service` in a single cluster.

Each imported `EndpointSlice` will also have a
`multicluster.kubernetes.io/source-cluster` label with the cluster name, a
registry-scoped unique identifier for the cluster. The `EndpointSlice`s imported
for a service are not guaranteed to exactly match the originally exported
`EndpointSlice`s, but each slice is guaranteed to map only to a single source
cluster.

The mcs-controller is responsible for managing imported `EndpointSlice`s.

```golang
// ServiceImport describes a service imported from clusters in a clusterset.
type ServiceImport struct {
  metav1.TypeMeta `json:",inline"`
  // +optional
  metav1.ObjectMeta `json:"metadata,omitempty"`
  // +optional
  Spec ServiceImportSpec `json:"spec,omitempty"`
  // +optional
  Status ServiceImportStatus `json:"status,omitempty"`
}

// ServiceImportType designates the type of a ServiceImport
type ServiceImportType string

const (
  // ClusterSetIP are only accessible via the ClusterSet IP.
  ClusterSetIP ServiceImportType = "ClusterSetIP"
  // Headless services allow backend pods to be addressed directly.
  Headless ServiceImportType = "Headless"
)

// ServiceImportSpec describes an imported service and the information necessary to consume it.
type ServiceImportSpec struct {
  // +listType=atomic
  Ports []ServicePort `json:"ports"`
  // +kubebuilder:validation:MaxItems:=1
  // +optional
  IPs []string `json:"ips,omitempty"`
  // +optional
  Type ServiceImportType `json:"type"`
  // +optional
  SessionAffinity corev1.ServiceAffinity `json:"sessionAffinity"`
  // +optional
  SessionAffinityConfig *corev1.SessionAffinityConfig `json:"sessionAffinityConfig"`
}

// ServicePort represents the port on which the service is exposed
type ServicePort struct {
  // The name of this port within the service. This must be a DNS_LABEL.
  // All ports within a ServiceSpec must have unique names. When considering
  // the endpoints for a Service, this must match the 'name' field in the
  // EndpointPort.
  // Optional if only one ServicePort is defined on this service.
  // +optional
  Name string `json:"name,omitempty"`

  // The IP protocol for this port. Supports "TCP", "UDP", and "SCTP".
  // Default is TCP.
  // +optional
  Protocol Protocol `json:"protocol,omitempty"`

  // The application protocol for this port.
  // This field follows standard Kubernetes label syntax.
  // Un-prefixed names are reserved for IANA standard service names (as per
  // RFC-6335 and http://www.iana.org/assignments/service-names).
  // Non-standard protocols should use prefixed names such as
  // mycompany.com/my-custom-protocol.
  // Field can be enabled with ServiceAppProtocol feature gate.
  // +optional
  AppProtocol *string `json:"appProtocol,omitempty"`

  // The port that will be exposed by this service.
  Port int32 `json:"port"`
}

// ServiceImportStatus describes derived state of an imported service.
type ServiceImportStatus struct {
  // +optional
  // +patchStrategy=merge
  // +patchMergeKey=cluster
  // +listType=map
  // +listMapKey=cluster
  Clusters []ClusterStatus `json:"clusters"`
}

// ClusterStatus contains service configuration mapped to a specific source cluster
type ClusterStatus struct {
 Cluster string `json:"cluster"`
}
```
```yaml
apiVersion: multicluster.k8s.io/v1alpha1
kind: ServiceImport
metadata:
  name: my-svc
  namespace: my-ns
spec:
<<<<<<< HEAD
  ips:
  - 42.42.42.42
  type: "SuperclusterIP"
=======
  ip: 42.42.42.42
  type: "ClusterSetIP"
>>>>>>> 5061d51d
  ports:
  - name: http
    protocol: TCP
    port: 80
  sessionAffinity: None
status:
  clusters:
  - cluster: us-west2-a-my-cluster
---
apiVersion: discovery.k8s.io/v1beta1
kind: EndpointSlice
metadata:
  name: imported-my-svc-cluster-b-1
  namespace: my-ns
  labels:
    multicluster.kubernetes.io/source-cluster: us-west2-a-my-cluster
    multicluster.kubernetes.io/service-name: my-svc
  ownerReferences:
  - apiVersion: multicluster.k8s.io/v1alpha1
    controller: false
    kind: ServiceImport
    name: my-svc
addressType: IPv4
ports:
  - name: http
    protocol: TCP
    port: 80
endpoints:
  - addresses:
      - "10.1.2.3"
    conditions:
      ready: true
    topology:
     topology.kubernetes.io/zone: us-west2-a
```

The `ServiceImport.Spec.IP` (VIP) can be used to access this service from within
this cluster.

### ClusterSet Service Behavior Expectations

#### Service Types

- `ClusterIP`: This is the straightforward case most of the proposal assumes.
  Each `EndpointSlice` associated with the exported service is combined with
  slices from other clusters to make up the clusterset service. They will be
  imported to the cluster behind the clusterset IP, with a `ServiceImport` of
  type `ClusterSetIP`. [Details](#EndpointSlice)
- `ClusterIP: none` (Headless): Headless services are supported and will be
  imported with a `ServiceImport` and `EndpointSlices` like any other
  `ClusterIP` service, but do not configure a VIP and must be consumed via
  [DNS](#DNS). Their `ServiceImport`s will be of type `Headless`. A
  multi-cluster service's headlessness is derived from it's constituent exported
  services according to the [conflict resolution
  policy](#constraints-and-conflict-resolution).

  _Exporting a non-headless service to an otherwise headless service can
  dynamically change the clusterset service type when an old export is
  removed, potentially breaking existing consumers. This is likely the result of
  a deployment error. Conditions and events on the `ServiceExport` will be used
  to communicate conflicts to the user._
- `NodePort` and `LoadBalancer`: These create `ClusterIP` services that would
  sync as expected. For example If you export a `NodePort` service, the
  resulting cross-cluster service will still be a clusterset IP type. The
  local service will not be affected. Node ports can still be used to access the
  cluster-local service in the source cluster, and only the clusterset IP will
  route to endpoints in remote clusters.
- `ExternalName`: It doesn't make sense to export an `ExternalName` service.
  They can't be merged with other exports, and it seems like it would only
  complicate deployments by even attempting to stretch them across clusters.
  Instead, regular `ExternalName` type `Services` should be created in each
  cluster individually. If a `ServiceExport` is created for an `ExternalName`
  service, an `InvalidService` condition will be set on the export.

#### ClusterSetIP

A non-headless `ServiceImport` is expected to have an associated IP address, the
clusterset IP, which may be accessed from within an importing cluster. This IP
may be a single IP used clusterset-wide or assigned on a per-cluster basis,
but is expected to be consistent for the life of a `ServiceImport` from the
perspective of the importing cluster. Requests to this IP from within a cluster
will route to backends for the aggregated Service.

Note: this doc does not discuss `NetworkPolicy`, which cannot currently be used
to describe a selector based policy that applies to a multi-cluster service.

#### DNS

_Optional, but recommended._

MCS aims to align with the existing [service DNS
spec](https://github.com/kubernetes/dns/blob/master/docs/specification.md). This
section assumes familiarity with in-cluster Service DNS behavior.
```
<<[UNRESOLVED]>>
Full DNS spec needed prior to Beta graduation following:
https://github.com/kubernetes/dns/blob/master/docs/specification.md
<<[UNRESOLVED]>>
```
When a `ServiceExport` is created, this will cause a domain name for the
multi-cluster service to become accessible from within the clusterset. The
domain name will be `<service>.<ns>.svc.clusterset.local`. 

**ClusterSetIP services:** Requests to this domain name from within an importing
cluster will resolve to the clusterset IP, which points to endpoints for pods
within the underlying `Service`(s) across the clusterset.

**Headless services:** Within an importing cluster, the clusterset domain name
will have multiple `A`/`AAAA` records, each containing the address of a ready
endpoint of the headless service. `<service>.<ns>.svc.clusterset.local` will
resolve to the set of all ready pod IPs for the service.

Pods backing a clusterset service may be addressed individually using the
`<hostname>.<clustername>.<svc>.<ns>.svc.clusterset.local` format. Necessary
records will be created based on each ready endpoint's hostname and the
`multicluster.kubernetes.io/source-cluster` label on the `EndpointSlice`. This
allows naming collisions to be avoided for headless services backed by identical
`StatefulSets` deployed in multiple clusters.

_Note: the total length of a FQDN is limited to 253 characters. Each label is
independently limited to 63 characters, so users must choose host/cluster/service
names to avoid hitting this upper bound._

All service consumers must use the `*.svc.clusterset.local` name to enable
clusterset routing, even if there is a matching `Service` with the same
namespaced name in the local cluster. This name allows service consumers to
opt-in to multi-cluster behavior. There will be no change to existing behavior
of the `cluster.local` zone.

_It is expected that the `.clusterset.local` zone is standard and available in
all implementations, but customization and/or alising can be explored if there's
demand._

#### EndpointSlice

When a `ServiceExport` is created, this will cause `EndpointSlice` objects for
the underlying `Service` to be created in each importing cluster within the clusterset,
associated with the derived `ServiceImport`. One or more `EndpointSlice`
resources will exist for the exported `Service`, with each `EndpointSlice`
containing only endpoints from a single source cluster. These `EndpointSlice`
objects will be marked as managed by the clusterset service controller, so
that the endpoint slice controller doesn’t delete them. `EndpointSlices` will
have an owner reference to their associated `ServiceImport`.

```
<<[UNRESOLVED]>>
We have not yet sorted out scalability impact here. We hope the upper bound for
imported endpoints + in-cluster endpoints will be ~= the upper bound for
in-cluster endpoints today, but this remains to be determined.
<<[/UNRESOLVED]>>
```

#### Endpoint TTL

To prevent stale endpoints from persisting in the event that the mcs-controller
is unable to reach a cluster, it is recommended that an implementation provide
an in-cluster controller to monitor and remove stale endpoints. This may be the
mcs-controller itself in distributed implementations.

We recommend creating leases to represent connectivity with source clusters.
These leases should be periodically renewed by the mcs-controller while the
connection with the source cluster is confirmed alive. When a lease expires, the
cluster name and `multicluster.kubernetes.io/source-cluster` label may be used
to find and remove all `EndpointSlices` containing endpoints from the
unreachable cluster.

## Constraints and Conflict Resolution

Exported services are derived from the properties of each component service and
their respective endpoints. However, some properties combine across exports
better than others.

### Global Properties

These properties describe how the service should be consumed as a whole. They
directly impact service consumption and must be consistent across all child
services. If these properties are out of sync for a subset of exported services,
there is no clear way to determine how a service should be accessed.

Conflict resolution policy: **If any properties have conflicting values that can
not simply be merged, a `ServiceExportConflict` condition will be set on all
`ServiceExport`s for the conflicted service with a description of the conflict.
The conflict will be resolved by assigning precedence based on each
`ServiceExport`'s `creationTimestamp`, from oldest to newest.**

#### Service Port

A derived service will be accessible with the clusterset IP at the ports
dictated by child services. If the external properties of service ports for a
set of exported services don’t match, the clusterset service will expose the
union of service ports declared on its constituent services. Should a port name
be used for multiple non-identical (`port`, `protocol`, `appProtocol`) service
ports by different constituent services, the conflict resolution policy will
determine which values are used by the derived service.

#### Headlessness

Headlessness affects a service as a whole for a given consumer. Whether or not
aderived service is headless will be decided according to the conflict
resolution policy.

#### Session Affinity

Session affinity affects a service as a whole for a given consumer. The derived
service's session affinity will be decided according to the conflict resolution
policy.

### Test Plan

E2E tests can use [kind](https://kind.sigs.k8s.io/) to create multiple
clusters to test various multi-cluster scenarios. To meet conditions required by
MCS, cluster networks will be flattened by adding static routes between nodes in
each cluster.

- Test cluster A can contact service imported from cluster B and route to
  expected endpoints.
- Test cluster A local service not impacted by same-name imported service.
- Test cluster A can contact service imported from cluster A and B and route to
  expected endpoints in both clusters.

<!--
**Note:** *Not required until targeted at a release.*

Consider the following in developing a test plan for this enhancement:
- Will there be e2e and integration tests, in addition to unit tests?
- How will it be tested in isolation vs with other components?

No need to outline all of the test cases, just the general strategy.  Anything
that would count as tricky in the implementation and anything particularly
challenging to test should be called out.

All code is expected to have adequate tests (eventually with coverage
expectations).  Please adhere to the [Kubernetes testing guidelines][testing-guidelines]
when drafting this test plan.

[testing-guidelines]: https://git.k8s.io/community/contributors/devel/sig-testing/testing.md
-->

### Graduation Criteria

#### Alpha -> Beta Graduation

- A detailed DNS spec for multi-cluster services.
- NetworkPolicy either solved or explicitly ruled out.
- API group chosen and approved.
- Implementation strategy defined and approved.
- Kube-proxy can consume ServiceImport and EndpointSlice.
- E2E tests exist for MCS services.
- Beta -> GA Graduation criteria defined.
- At least one MCS DNS implementation.
- A formal plan for a standard Cluster ID.
- Finalize a name for the "supercluster" concept.

#### Beta -> GA Graduation

- Scalability/performance testing, understanding impact on cluster-local service
  scalability.
- Cluster ID defined, with at least one other multi-cluster use case.

<!--
**Note:** *Not required until targeted at a release.*

Define graduation milestones.

These may be defined in terms of API maturity, or as something else. The KEP
should keep this high-level with a focus on what signals will be looked at to
determine graduation.

Consider the following in developing the graduation criteria for this enhancement:
- [Maturity levels (`alpha`, `beta`, `stable`)][maturity-levels]
- [Deprecation policy][deprecation-policy]

Clearly define what graduation means by either linking to the [API doc
definition](https://kubernetes.io/docs/concepts/overview/kubernetes-api/#api-versioning),
or by redefining what graduation means.

In general, we try to use the same stages (alpha, beta, GA), regardless how the
functionality is accessed.

[maturity-levels]: https://git.k8s.io/community/contributors/devel/sig-architecture/api_changes.md#alpha-beta-and-stable-versions
[deprecation-policy]: https://kubernetes.io/docs/reference/using-api/deprecation-policy/

Below are some examples to consider, in addition to the aforementioned [maturity levels][maturity-levels].

#### Alpha -> Beta Graduation

- Gather feedback from developers and surveys
- Complete features A, B, C
- Tests are in Testgrid and linked in KEP

#### Beta -> GA Graduation

- N examples of real world usage
- N installs
- More rigorous forms of testing e.g., downgrade tests and scalability tests
- Allowing time for feedback

**Note:** Generally we also wait at least 2 releases between beta and
GA/stable, since there's no opportunity for user feedback, or even bug reports,
in back-to-back releases.

#### Removing a deprecated flag

- Announce deprecation and support policy of the existing flag
- Two versions passed since introducing the functionality which deprecates the flag (to address version skew)
- Address feedback on usage/changed behavior, provided on GitHub issues
- Deprecate the flag

**For non-optional features moving to GA, the graduation criteria must include [conformance tests].**

[conformance tests]: https://git.k8s.io/community/contributors/devel/sig-architecture/conformance-tests.md
-->

### Upgrade / Downgrade Strategy

Kube-proxy and must be updated to a supported version before MCS services may be
used. To take advantage of MCS DNS, the DNS provider must be upgraded to a
version that implements the MCS spec. Kube-proxy MCS support will be guarded by
a `MultiClusterServices` feature gate. When enabled, kube-proxy will watch the
`serviceimports.multicluster.k8s.io` CRD. MCS support will be dynamically
enabled and disabled as the CRD is created and deleted.
<!--
If applicable, how will the component be upgraded and downgraded? Make sure
this is in the test plan.

Consider the following in developing an upgrade/downgrade strategy for this
enhancement:
- What changes (in invocations, configurations, API use, etc.) is an existing
  cluster required to make on upgrade in order to keep previous behavior?
- What changes (in invocations, configurations, API use, etc.) is an existing
  cluster required to make on upgrade in order to make use of the enhancement?
-->

### Version Skew Strategy

Kube-proxy and DNS must be upgraded before new MCS API versions may be used.
Backwards compatibility will be maintained in accordance with the
[deprecation policy](https://kubernetes.io/docs/reference/using-api/deprecation-policy/).
<!--
If applicable, how will the component handle version skew with other
components? What are the guarantees? Make sure this is in the test plan.

Consider the following in developing a version skew strategy for this
enhancement:
- Does this enhancement involve coordinating behavior in the control plane and
  in the kubelet? How does an n-2 kubelet without this feature available behave
  when this feature is used?
- Will any other components on the node change? For example, changes to CSI,
  CRI or CNI may require updating that component before the kubelet.
-->

## Implementation History

- 2020-02-05 - Initial Proposal
- 2020-05-10 - Merged as provisional
- 2020-06-22 - Moved to implementable
- 2020-08-04 - ClusterSet name finalized
- 2020-08-10 - Alpha implementation available at [sigs.k8s.io/mcs-api](http://sigs.k8s.io/mcs-api)
<!--
Major milestones in the life cycle of a KEP should be tracked in this section.
Major milestones might include
- the `Summary` and `Motivation` sections being merged signaling SIG acceptance
- the `Proposal` section being merged signaling agreement on a proposed design
- the date implementation started
- the first Kubernetes release where an initial version of the KEP was available
- the version of Kubernetes where the KEP graduated to general availability
- when the KEP was retired or superseded
-->

<!--
## Drawbacks

Why should this KEP _not_ be implemented?
-->

## Alternatives

<!--
What other approaches did you consider and why did you rule them out?  These do
not need to be as detailed as the proposal, but should include enough
information to express the idea and why it was not acceptable.
-->

### `ObjectReference` in `ServiceExport.Spec` to directly map to a Service

Instead of name mapping, we could use an explicit `ObjectReference` in a
`ServiceExport.Spec`. This feels familiar and more explicit, but fundamentally
changes certain characteristics of the API. Name mapping means that the export
must be in the same namespace as the `Service` it exports, allowing existing RBAC
rules to restrict export rights to current namespace owners. We are building on
the concept that a namespace belongs to a single owner, and it should be the
`Service` owner who controls whether or not a given `Service` is exported. Using
`ObjectReference` instead would also open the possibility of having multiple
exports acting on a single service and would require more effort to determine if
a given service has been exported.

The above issues could also be solved via controller logic, but we would risk
differing implementations. Name mapping enforces behavior at the API.

### Export services via label selector

Instead of name mapping, `ServiceExport` could have a
`ServiceExport.Spec.ServiceSelector` to select matching services for export.
This approach would make it easy to simply export all services with a given
label applied and would still scope exports to a namespace, but shares other
issues with the `ObjectReference` approach above:

- Multiple `ServiceExports` may export a given `Service`, what would that mean?
- Determining whether or not a service is exported means seaching
  `ServiceExports` for a matching selector.

Though multiple services may match a single export, the act of exporting would
still be independent for individual services. A report of status for each export
seems like it belongs on a service-specific resource.

With name mapping it should be relatively easy to build generic or custom logic
to automatically ensure a `ServiceExport` exists for each `Service` matching a
selector - perhaps by introducing something like a `ServiceExportPolicy`
resource (out of scope for this KEP). This would solve the above issues but
retain the flexibility of selectors.

### Export via annotation

`ServiceExport` as described has no spec and seems like it could just be
replaced with an annotation, e.g. `multicluster.kubernetes.io/export`. When a
service is found with the annotation, it would be considered marked for export
to the clusterset. The controller would then create `EndpointSlices` and an
`ServiceImport` in each cluster exactly as described above. Unfortunately,
`Service` does not have an extensible status and there is no way to represent
the state of the export on the annotated `Service`. We could extend
`Service.Status` to include `Conditions` and provide the flexibility we need,
but requiring changes to `Service` makes this a much more invasive proposal to
achieve the same result. As the use of a multi-cluster service implementation
would be an optional addon, it doesn't warrant a change to such a fundamental
resource.


## Infrastructure Needed
<!--
Use this section if you need things from the project/SIG.  Examples include a
new subproject, repos requested, github details.  Listing these here allows a
SIG to get the process for these resources started right away.
-->
To facilitate consumption by kube-proxy, the MCS CRDs need to live in
kubernetes/staging. We will need a new k8s.io/multiclusterservices repo for
published MCS code.<|MERGE_RESOLUTION|>--- conflicted
+++ resolved
@@ -626,14 +626,9 @@
   name: my-svc
   namespace: my-ns
 spec:
-<<<<<<< HEAD
   ips:
   - 42.42.42.42
-  type: "SuperclusterIP"
-=======
-  ip: 42.42.42.42
   type: "ClusterSetIP"
->>>>>>> 5061d51d
   ports:
   - name: http
     protocol: TCP
