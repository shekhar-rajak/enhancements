# Checklist for SIGs and Release Team
As SIGs fill out their sections by component, please check off that
you are finished. For guidance about what should have a release note
please check out the [release notes guidance][] issue.

- [ ] sig-api-machinery
- [ ] sig-apps
- [ ] sig-architecture
- [ ] sig-auth
- [ ] sig-autoscaling
- [ ] sig-aws
- [ ] sig-azure
- [ ] sig-big-data
- [ ] sig-cli
- [ ] sig-cluster-lifecycle
- [ ] sig-cluster-ops
- [ ] sig-contributor-experience
- [ ] sig-docs
- [ ] sig-federation
- [ ] sig-governance.md
- [ ] sig-instrumentation
- [ ] sig-network
- [ ] sig-node
- [ ] sig-on-premise
- [ ] sig-openstack
- [ ] sig-product-management
- [ ] sig-release
- [ ] sig-scalability
- [ ] sig-scheduling
- [ ] sig-service-catalog
- [ ] sig-storage
- [ ] sig-testing
- [ ] sig-ui
- [ ] sig-windows

[release notes guidance]: https://github.com/kubernetes/community/issues/484

## **Major Themes**

- The kubernetes workloads API (the DaemonSet, Deployment, ReplicaSet, and 
StatefulSet kinds) have been moved to the new apps/v1beta2 group version. This
is the current version of the API, and the version we intend to promote to 
GA in future releases. This version of the API introduces several deprecations 
and behavioral changes, but its intention is to provide a stable, consistent 
API surface for promotion. 

## **Action Required Before Upgrading**

* The autoscaling/v2alpha1 API has graduated to autoscaling/v2beta1.  The
  form remains unchanged.  HorizontalPodAutoscalers making use of features
  from the autoscaling/v2alpha1 API will need to be migrated to
  autoscaling/v2beta1 to ensure that the new features are properly
  persisted.

* The metrics APIs (`custom.metrics.metrics.k8s.io` and `metrics`) have
  graduated from `v1alpha1` to `v1beta1`.  If you have deployed a custom
  metrics adapter, ensure that it supports the new API version.  If you
  have deployed Heapster in aggregated API server mode, ensure that you
  upgrade Heapster as well. 

## **Known Issues**

## **Deprecations**

<<<<<<< HEAD
## **Notable Features**

#### Kubelet

* when `--bootstrap-kubeconfig` is enabled on a kubelet, the client certificate
  will automatically be renewed as it approaches expiration.
=======
### Apps 
 - The rollbackTo field of the Deployment kind is depreatcted in the 
 apps/v1beta2 group version. 
 - The templateGeneration field of the DaemonSet kinds is deprecated in the 
 apps/v1beta2 group.
 - The pod.alpha.kubernetes.io/initialized has been removed.


## **Notable Features**


### [Workload API (apps/v1beta2)](https://github.com/kubernetes/features/issues/353)

Kubernetes 1.8 adds the apps/v1beta2 group version. This group version contains 
the Kubernetes workload API which consists of the DaemonSet, Deployment, 
ReplicaSet and StatefulSet kinds. It is the current version of the API, and we 
intend to promote it to GA in upcoming releases 

#### API Object Additions and Migrations

- The current version DaemonSet, Deployment, ReplicaSet, and StatefulSet kinds 
  are now in the apps/v1beta2 group version.
- The apps/v1beta2 group version adds a Scale subresource for the StatefulSet 
kind.
- All kinds in the apps/v1beta2 group version add a corresponding conditions 
  kind.

#### Behavioral Changes

 - For all kinds in the API group version, as it is incompatible with kubectl 
 apply and strategic merge patch, spec.selector defaulting is disabled. Users
 must set the spec.selector in their manifests, and the creation of an object 
 with a spec.selector that does not match the labels in its spec.template is 
 considered to be invalid.
 - As none of the controllers in the workloads API handle selector mutation in 
 a consistent way, selector mutation is disabled in for all kinds in the 
 app/v1beta2 group version. This restriction may be lifted in the future, but 
 it is likely that that selectors will remain immutable after GA promotion. 
 Users that have any code that depends on mutable selectors may continue to use 
 the apps/v1beta1 API for this release, but they should begin migration to code 
 that does depend on mutable selectors.

 #### Defaults

 - The default spec.updateStrategy for the StatefulSet and DaemonSet kinds is 
 RollingUpdate for the apps/v1beta2 group version. Users may specifically set 
 the OnDelete strategy, and no strategy auto-conversion will be applied to 
 replace defaulted values.
 - As mentioned in [Behavioral Changes](#behavioral-changes), selector 
 defaulting is disabled.
 - The default spec.revisionHistoryLimit for all applicable kinds in the 
 apps/v1beta2 group version has set to 10.

#### CLI Changes

- The kubectl rollout and rollback implementation is complete for StatefulSet.
- The kubectl scale command will uses the Scale subresource for kinds in the 
  apps/v1beta2 group.
- kubectl delete will no longer scale down workload API objects prior to 
  deletion. Users who depend on ordered termination for the Pods of their 
  StatefulSet’s must use kubectl scale to scale down the StatefulSet prior to 
  deletion.

#### Scheduling
* [alpha] Support pod priority and creation of PriorityClasses ([design doc](https://github.com/kubernetes/community/blob/master/contributors/design-proposals/pod-priority-api.md))
* [alpha] Support priority-based preemption of pods ([design doc](https://github.com/kubernetes/community/blob/master/contributors/design-proposals/pod-preemption.md))

#### Storage

* Capacity Isolation/Resource Management for Local Ephemeral Storage
* Block Volumes Support
* Enable containerization of mount dependencies
* Support Attach/Detach for RWO volumes such as iSCSI, Fibre Channel and RBD
* Volume Plugin Metrics
* Snapshots
* Resizing Volume Support
* Exposing StorageClass Params To End Users (aka Provisioning configuration in PVC)
* Mount Options to GA
* Allow configuration of reclaim policy in StorageClass
* Expose Storage Usage Metrics
* PV spec refactoring for plugins that reference namespaced resources: Azure File, CephFS, iSCSI, Glusterfs

### **Node Components**
#### kubelet
* [alpha] Kubelet now supports alternative container-level CPU affinity policies using new CPU manager. ([#375](https://github.com/kubernetes/features/issues/375), [@sjenning](https://github.com/sjenning), [@ConnorDoyle](https://github.com/ConnorDoyle)

* [alpha] Applications may now request pre-allocated hugepages by using the new `hugepages` resource in the container resource requests. [#275](https://github.com/kubernetes/features/issues/275), [@derekwaynecarr](https://github.com/derekwaynecarr)

#### Autoscaling and Metrics

* Support for custom metrics in the Horizontal Pod Autoscaler is moving to
  beta.  The associated metrics APIs (custom metrics and resource/master
  metrics) are graduating to v1beta1.  See [Action Required Before
  Upgrading](#action-required-before-upgrading).

### **Node Components**
#### kubelet
* [alpha] Add limited support for pod "checkpointing" in the kubelet to help enable self-hosting. ([#378](https://github.com/kubernetes/features/issues/378), [@timothysc](https://github.com/timothysc))

### **Cluster Lifecycle**
#### kubeadm
* [beta] A new `phase` subcommand supports performing only subtasks of the full `kubeadm init` flow. Combined with fine-grained configuration, kubeadm is now more easily consumable by higher-level provisioning tools like kops or GKE. ([#356](https://github.com/kubernetes/features/issues/356), [@luxas](https://github.com/luxas), [@justinsb](https://github.com/justinsb))

* [beta] A new `upgrade` subcommand allows you to automatically upgrade a self-hosted cluster created with kubeadm. ([#296](https://github.com/kubernetes/features/issues/296), [@luxas](https://github.com/luxas))

#### kops
* [alpha] Added support for targeting bare metal (or non-cloudprovider) machines. ([#360](https://github.com/kubernetes/features/issues/360), [@justinsb](https://github.com/justinsb)).

* [alpha] kops now supports [running as a server](https://github.com/kubernetes/kops/blob/master/docs/api-server/README.md). ([#359](https://github.com/kubernetes/features/issues/359), [@justinsb](https://github.com/justinsb)).

* [beta] GCE support has been promoted from alpha to beta. ([#358](https://github.com/kubernetes/features/issues/358), [@justinsb](https://github.com/justinsb)).

#### Cluster Discovery/Bootstrap

* [beta] The authentication and verification mechanism called Bootstrap Tokens has been added to the core API, which can be used to easily add new members to a cluster. ([#130](https://github.com/kubernetes/features/issues/130), [@luxas](https://github.com/luxas), [@jbeda](https://github.com/jbeda)).

#### Addons
* [alpha] A new system addon manager is available that is aiming to improve the downsides of the existing `kube-addons.sh` manager. ([#18](https://github.com/kubernetes/features/issues/18), [@justinsb](https://github.com/justinsb))

#### Multi-platform
* [beta] Kubernetes now has automated continuous-integration tests against all of our supported platforms (amd64, armhfp, aarch64, ppc64le), to ensure that it continues to work on these platforms. It's also possible to run clusters with nodes of mixed architectures. ([#288](https://github.com/kubernetes/features/issues/288), [@luxas](https://github.com/luxas), [@mkumatag](https://github.com/mkumatag), [@ixdy](https://github.com/ixdy))

#### Cloud Providers
* [beta] Support for out-of-tree and out-of-process cloud providers, a.k.a pluggable providers, has been promoted from alpha to beta. ([#88](https://github.com/kubernetes/features/issues/88), [@wlan0](https://github.com/wlan0))

#### DaemonSet
* [beta] DaemonSet upgrades can be achieved via a start-then-kill update strategy. ([#373](https://github.com/kubernetes/features/issues/373), [@aaronlevy](https://github.com/aaronlevy), [@diegs](https://github.com/diegs))
>>>>>>> b302cbdf
<|MERGE_RESOLUTION|>--- conflicted
+++ resolved
@@ -62,14 +62,6 @@
 
 ## **Deprecations**
 
-<<<<<<< HEAD
-## **Notable Features**
-
-#### Kubelet
-
-* when `--bootstrap-kubeconfig` is enabled on a kubelet, the client certificate
-  will automatically be renewed as it approaches expiration.
-=======
 ### Apps 
  - The rollbackTo field of the Deployment kind is depreatcted in the 
  apps/v1beta2 group version. 
@@ -79,7 +71,6 @@
 
 
 ## **Notable Features**
-
 
 ### [Workload API (apps/v1beta2)](https://github.com/kubernetes/features/issues/353)
 
@@ -158,16 +149,18 @@
 
 * [alpha] Applications may now request pre-allocated hugepages by using the new `hugepages` resource in the container resource requests. [#275](https://github.com/kubernetes/features/issues/275), [@derekwaynecarr](https://github.com/derekwaynecarr)
 
+* when `--bootstrap-kubeconfig` is enabled on a kubelet, the client certificate
+  will automatically be renewed as it approaches expiration.
+
+* [alpha] Add limited support for pod "checkpointing" in the kubelet to help enable self-hosting. ([#378](https://github.com/kubernetes/features/issues/378), [@timothysc](https://github.com/timothysc))
+
+
 #### Autoscaling and Metrics
 
 * Support for custom metrics in the Horizontal Pod Autoscaler is moving to
   beta.  The associated metrics APIs (custom metrics and resource/master
   metrics) are graduating to v1beta1.  See [Action Required Before
   Upgrading](#action-required-before-upgrading).
-
-### **Node Components**
-#### kubelet
-* [alpha] Add limited support for pod "checkpointing" in the kubelet to help enable self-hosting. ([#378](https://github.com/kubernetes/features/issues/378), [@timothysc](https://github.com/timothysc))
 
 ### **Cluster Lifecycle**
 #### kubeadm
@@ -196,5 +189,4 @@
 * [beta] Support for out-of-tree and out-of-process cloud providers, a.k.a pluggable providers, has been promoted from alpha to beta. ([#88](https://github.com/kubernetes/features/issues/88), [@wlan0](https://github.com/wlan0))
 
 #### DaemonSet
-* [beta] DaemonSet upgrades can be achieved via a start-then-kill update strategy. ([#373](https://github.com/kubernetes/features/issues/373), [@aaronlevy](https://github.com/aaronlevy), [@diegs](https://github.com/diegs))
->>>>>>> b302cbdf
+* [beta] DaemonSet upgrades can be achieved via a start-then-kill update strategy. ([#373](https://github.com/kubernetes/features/issues/373), [@aaronlevy](https://github.com/aaronlevy), [@diegs](https://github.com/diegs))