--- conflicted
+++ resolved
@@ -27,13 +27,8 @@
 - [x] sig-release
 - [ ] sig-scalability
 - [x] sig-scheduling
-<<<<<<< HEAD
-- [ ] sig-service-catalog
+- [x] sig-service-catalog
 - [x] sig-storage
-=======
-- [x] sig-service-catalog
-- [ ] sig-storage
->>>>>>> 2cab2664
 - [ ] sig-testing
 - [ ] sig-ui
 - [ ] sig-windows
